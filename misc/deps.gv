--- conflicted
+++ resolved
@@ -1,7 +1,8 @@
 digraph G {
-<<<<<<< HEAD
-  splines = ortho;
+  //splines = ortho;
   //concentrate = true;
+
+  rankdir="LR";
 
   node [shape="box", style="rounded", penwidth = 2];
   edge [penwidth = 1];
@@ -12,6 +13,7 @@
     Overview;
     Interpreter;
     LanguageFeatures;
+    Demos;
   }
 
   Installation [URL="https://github.com/weaversa/cryptol-course/blob/master/INSTALL.md"]
@@ -26,9 +28,6 @@
   KeyWrapping [URL="https://github.com/weaversa/cryptol-course/blob/master/labs/KeyWrapping/KeyWrapping.md"]
   Capstone [URL="https://github.com/weaversa/cryptol-course/blob/master/labs/Capstone/Capstone.md"]
   ProjectEuler [URL="https://github.com/weaversa/cryptol-course/blob/master/labs/ProjectEuler/ProjectEuler.md"]
-=======
-  rankdir="LR";
->>>>>>> 36666919
 
   // Fixing up node labels for ones that need a space
   LanguageFeatures        [label="Language\nFeatures"];
@@ -44,8 +43,7 @@
   Installation -> Overview;
   Overview -> Interpreter;
   Interpreter -> LanguageFeatures;  
-  LanguageFeatures -> Demos;
-  Demos -> CRC; 
+  LanguageFeatures -> CRC;
   CRC -> Salsa20;
   Salsa20 -> Salsa20Properties;
   Salsa20Properties -> CryptographicProperties; 
@@ -56,9 +54,9 @@
   edge [color=black];
   CryptographicProperties -> ProjectEuler;
   CRC -> Capstone;
-  LanguageFeatures -> CRC;
   LanguageFeatures -> Salsa20;
   LanguageFeatures -> KeyWrapping;
+  LanguageFeatures -> Demos;
   Salsa20 -> Capstone;
   Overview -> BitTwiddling;
   Overview -> ArithmeticVerifications;
