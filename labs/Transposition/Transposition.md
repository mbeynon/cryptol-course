# Introduction

This library introduces and defines concepts common to transposition 
ciphers.

## Prerequisites

Before working through this lab, you'll need 
  * Cryptol to be installed and
  * this module to load successfully.

You'll also need experience with
  * loading modules and evaluating functions in the interpreter and
  * the `:prove` and `:sat` commands
  * ...

## Skills You'll Learn

This module will define a _transposition cipher_, in which message 
characters are _transposed_ in a different order.  Additionally, the 
module will recall some important cipher properties (that decryption 
recovers encrypted plaintext and that encryption is injective), where 
these operations are defined in terms of _permutations_.

## Load This Module

This lab is a
[literate](https://en.wikipedia.org/wiki/Literate_programming) 
Cryptol document --- that is, it can be loaded directly into the 
Cryptol interpreter. Load this module from within the Cryptol 
interpreter running in the `cryptol-course` directory with:

```Xcryptol-session
Cryptol> :m labs::Transposition::Transposition
Loading module Cryptol
Loading module specs::Primitive::Symmetric::Cipher::Block::Cipher
Loading module specs::Primitive::Symmetric::Cipher::Block::DES
Loading module labs::CryptoProofs::CryptoProofs
Loading module labs::Transposition::CommonProperties
Loading module labs::Transposition::Transposition
```

We start by defining the module for this lab:

```cryptol
module labs::Transposition::Transposition where
```

You do not need to enter the above into the interpreter; the previous 
`:m ...` command loaded this literate Cryptol file automatically.
In general, you should run `Xcryptol-session` commands in the 
interpreter and only change `cryptol` code as directed by the 
exercises, reloading for `:m ...` to import your changes.

Additionally, we will import some common properties to apply to this 
spec:

```cryptol
import labs::Transposition::CommonProperties (injective, inverts)
```

# Transposition Ciphers

In a [_transposition cipher_](https://en.wikipedia.org/wiki/Transposition_cipher), 
messages are encrypted by _transposing_ (rearranging) characters, 
then decrypted by inverting this rearrangement to recover the 
original order.  Confidentiality depends upon a shared secret between 
a sender and receiver so that only they know how the message was 
transposed.  A _permutation mapping_, a 1:1 mapping from the ordered 
set of indices ``[0..`(m-1)]`` to a sequence of the same indices in a 
different order, formalizes this transposition. 

Before moving on to simple transposition ciphers such as Scytale, 
Rail Fence, and Route, we first go over some basics that will be 
required for transposition ciphers in general.

## Permutations and Mappings

A _mapping_ is an operation that associates an element of a given set 
(_domain_) with one or more elements of a (same or different) set 
(_range_).  A _bijective_ mapping maps each element of the domain to 
a distinct element of the range, and vice-versa.  A transposition 
cipher _transposes_ a message (a sequence of length `m`) to a 
scrambled message containing the same elements in a different order 
(a _permutation mapping_) known to the sender and receiver.  To 
decrypt a message, a receiver _inverts_ this permutation to yield the 
original message.

**EXERCISE**: Define a function `isPermutation` that returns whether 
`seq': [n]a` is a permutation of `seq: [n]a`.  Check your function 
using `isPermutation_test`.

(Hint: A helper function will...help.)

```cryptol
/** is `seq'` a permutation of `seq`? */
isPermutation: {n, a} [n]a -> [n]a -> Bit
isPermutation seq seq' = undefined
```

```cryptol
/** `isPermutation` test vectors */
property isPermutation_test = and
    [   isPermutation "" ""
    ,   isPermutation "A" "A"
    ,   isPermutation "AA" "AA"
    ,   isPermutation "AB" "AB"
    ,   isPermutation "AB" "BA"
    ,   isPermutation "AAB" "ABA"
    ,   isPermutation "BAB" "ABB"
    ,   isPermutation "BAB" "BBA"

    , ~ isPermutation "A" "B"
    , ~ isPermutation "AA" "AB"
    , ~ isPermutation "AAB" "ABB"
    , ~ isPermutation "BAB" "AAB"
    ]
```

**EXERCISE**: Define a function `isPermutationMapping`, perhaps using 
the built-in functions `all` and `elem`, that recognizes a 
permutation mapping.  Check your function using 
`isPermuationMapping_test`.

(Hint: ``take`{n} [0...]`` returns the first `n` numbers starting 
from `0`, i.e. the identity mapping.  `isPermutationMapping` can be 
defined using this sequence as one of the arguments to `all`.  It 
may be simpler to define a variant of `elem` that takes arguments in 
a different order.)

```cryptol
/** Is `pi` a permutation of `[0,n)`? */
isPermutationMapping: {n, w} [n]w -> Bit
isPermutationMapping pi = undefined

/** `isPermutationMapping` test vectors */
property isPermutationMapping_test = and
    [   isPermutationMapping []
    ,   isPermutationMapping [0]
    ,   isPermutationMapping [0,1]
    ,   isPermutationMapping [1,0]
    ,   isPermutationMapping [0,1,2]
    ,   isPermutationMapping [0,2,1]
    ,   isPermutationMapping [2,0,1]

    , ~ isPermutationMapping [1]
    , ~ isPermutationMapping [0,0]
    , ~ isPermutationMapping [0,2]
    , ~ isPermutationMapping [1,2]
    , ~ isPermutationMapping [0,1,1]
    , ~ isPermutationMapping [2,0,2]
    ]
```

**EXERCISE**: Define a function `permute` that permutes a sequence 
`seq: [n]a` according to a permutation mapping `pi: [n]w`.

(Hint: Consider built-in function `@@`.)

```cryptol
permute:
    {n, a, w} [n]w -> [n]a -> [n]a
permute pi seq = undefined
```

**EXERCISE**: Define a predicate `permute_permutes` that, given a 
permutation mapping `pi: [n]w` and a sequence `seq: [n]a`, `permute` 
returns a permutation of `seq`.  Prove/check this predicate for 
various sequence lengths and types.

```cryptol
permute_permutes: {n, a, w} [n]w -> [n]a -> Bit
permute_permutes pi seq = undefined
```

**EXERCISE**: Given a permutation mapping `pi: [n]w`, return its 
inverse `pi'` such that `permute pi'` `inverts` `permute pi`.  
(`inverts` is imported from `labs::Transposition::CommonProperties`.)

(Hint: The idiomatic solution to this exercise, where `inverse` is 
defined with ``take`{n} [0...]`` as one of the arguments to 
`updates`, is perhaps the most elegant in all of Cryptol.)

```cryptol
/** return the inverse of a permutation mapping `pi` */
inverse: {n, w} [n]w -> [n]w
inverse pi = undefined
```

**EXERCISE**: State a predicate `inverse_inverts` that `inverse` 
satisfies its specification above.  Prove this predicate for various 
sequence lengths and types.

```cryptol
/** `inverse` inverts permutation mapping `pi` */
inverse_inverts: {n, w, a} [n]w -> [n]a -> Bit
inverse_inverts pi seq = undefined
```

**EXERCISE**: Define a predicate that `permute pi` is `injective` if 
`pi` is a permutation mapping, and `:prove` it for various sequence 
lengths and types.  (`injective` is imported from 
`labs::Transposition::CommonProperties`.)

```cryptol
/** `permute pi` is `injective` if `pi` is a permutation mapping */
permute_injective: {n, a, w} [n]w -> [n]a -> [n]a -> Bit
permute_injective pi seq seq' = undefined
```

# Encryption and Decryption

With this foundation in place, we can define `encrypt` and `decrypt` 
operations for a transposition cipher in terms of a permutation 
mapping `pi`.

**EXERCISE**: Define `encrypt` and `decrypt` in terms of `permute` 
and a permutation mapping `pi`.  Do not modify anything left of `=`.

```cryptol
encrypt = undefined
decrypt pi = undefined
```

**EXERCISE**: Define predicates `cipher_recovery` and 
`cipher_injective` stating that `decrypt pi` inverts `encrypt pi` and 
that `encrypt pi` is injective, given a permutation mapping `pi`.  
(These are direct assignments to earlier predicate definitions; do 
not modify anything left of `=`.)

```cryptol
cipher_recovery = undefined
cipher_injective = undefined
```

# Padding and Filtering

Most transposition ciphers are based on an analogue to block size.  
For example, Scytale has a rod diameter, but not all messages wrap 
evenly around this rod, leaving a gap that must be managed when 
encrypting and decrypting an "uneven" message.  Likewise, in Rail 
Fence, messages are split by "cycles" determined by the number of 
rails in the fence, and not all messages are a multiple of cycle 
length.  One option to overcome such a limitation is to pad a 
message, encrypt it, send the encrypted padded message, and remove 
the padding characters after decryption.  However, since 
transposition ciphers are based on message _indices_ rather than 
_content_, the sender can simply derive a permutation mapping based 
on padded message length, remove indices that are out of place, and 
send the message permuted with this reduced mapping; the receiver can 
similarly derive the reduced permutation mapping, based on length, to 
decrypt the message.

Removing padding characters and reducing permutation mappings are 
examples of the abstract problem of sequence filtering:  Given a 
predicate `f: a -> Bit`, return from a sequence `seq: [n]a` the 
elements `seq': [m]a` such that `all f seq' == True`.

**EXERCISE**: ...just kidding. Normally, we might introduce an exercise 
to define such a function at this point.  However, in Cryptol's type 
system, this turns out to be a somewhat difficult problem.  Indeed, 
this module's author, for whom all prior concepts covered in the lab 
came naturally, struggled for a day to arrive at what turned out to 
be an incorrect (but easily correctable) solution.  This problem 
baffled all but the lead instructor for the course.  Readers are 
invited to similarly struggle at this point, but hints showing a 
couple ways to solve this problem are provided below for those who 
instead wish to endure a diatribe on different strategies to solve 
this problem.  Even we're not that mean!

## Index swapping

By definition, in a transposition cipher, characters of a message are 
rearranged.  The most basic rearrangement is to swap characters at 
two positions (indices) in a message (sequence).  However, while 
permutation mappings provide a more efficient mechanism to swap all 
characters at once, swapping turns out to be useful for the sequence 
filtering problem...

**EXERCISE**: Define a function to swap items at indices `i` and `j` 
of a sequence `seq: [n]a` for number `n` and arbitrary character type 
`a`, using `@` and `update`, then again using `@@` and `updates` (do 
not use a temporary variable in either definition).  Use the 
`swap_equiv` predicate to verify that your definitions are equivalent, 
then the `swap_correct` predicate to show that one of them is correct.  
(Because they are equivalent, this will infer that the other swap 
function is also correct.)

```cryptol
/** Swap `i`th and `j`th entries of sequence `a` via `@`/`update` */
swap_update : {n, a, v, w} [n]a -> v -> w -> [n]a
swap_update seq i j = undefined

/** Swap `i`th and `j`th entries of sequence `a` via `@@`/`updates` */
swap_updates : {n, a, w} [n]a -> w -> w -> [n]a
swap_updates seq i j = undefined

// Define `swap` as either of above swap functions
swap = swap_updates
```

```cryptol
/** `swap_update` is functionally equivalent to `swap_updates` */
swap_equiv:
    {n, a, w}
    (fin n, Eq a, Cmp w, Integral w, Literal (max n n) w) =>
    [n]a -> w -> w -> Bit
swap_equiv seq i j =
    0 <= i ==> i < `n ==>
    0 <= j ==> j < `n ==>
    swap_update`{v = w} seq i j == swap_updates seq i j

/** `swap` is correct; it just swaps values at specified indices */
swap_correct:
    {n, a, w}
    (Eq a, Cmp w, Integral w, Literal (max n (max n n)) w) =>
    [n]a -> w -> w -> w -> Bit
swap_correct seq i j k =
    0 <= i ==> i < `n ==>
    0 <= j ==> j < `n ==>
    0 <= k ==> k < `n ==>
    seq' @ k ==
        if k == i then seq @ j
        |  k == j then seq @ i
                  else seq @ k
      where
        seq' = swap seq i j
```

### Swap-Partitioning

Using `swap`, we can define a function that "partitions" a sequence 
into a subsequence of all elements in the original sequence that 
satisfy a predicate, followed by a subsequence of all elements that 
do not.  To achieve this, we can "walk" through the original 
sequence, and if the current character satisfies the predicate, keep 
walking; otherwise, swap the current character with the next one, and 
branch here while the subsequent character is another padding 
character.  For this strategy, the "current" sequence and index would 
be captured as a sequence comprehension (much as in a block cipher's 
iterations of a round function).

To better visualize this, suppose we've been given a String infused 
with padding characters `-`, and wish to move them to the end of the 
message.  The following function achieves this for any message length 
including the empty message `""` of length `0`:

```cryptol
/** Shift `-` characters to the end of a `String` */
rearrange: {n} (fin n) => String n -> String n
rearrange w = take (last out).0
  where
    out = [(w, 0, 0)]
        # [ if w'@i != '-' then (w', i', j)
             | j <= i      then (w', i, i')
             | w'@j != '-' then (swap w' i j, i', j+1)
            else (w', i, j+1)
            where i' = zext`{width (n + 1)} i + 1
                  j' = zext`{width (n + 1)} j + 1
          | (w', i, j) <- out
          | _ <- tail [0 .. n : [width n]] ]

/** Visualize the steps of `rearrange` */
rearrange_trace: {n} (fin n) => String n -> [_](String (1+n), [width (1 + n)], [width (1 + n)])
rearrange_trace w = out
  where
    out = [(w # ['-'], 0, 0)]
        # [ if w'@i != '-' then (w', i', j)
             | j <= i      then (w', i, i')
             | w'@j != '-' then (swap w' i j, i', j+1)
            else (w', i, j+1)
            where i' = zext`{width (n + 1)} i + 1
                  j' = zext`{width (n + 1)} j + 1
          | (w', i, j) <- out
          | _ <- tail [0 .. n : [width n]] ]
```

Here's how this function works for the string `"HE-LL-O-"`:

```Xcryptol-session
labs::Transposition::TranspositionAnswers> :s ascii=on
labs::Transposition::TranspositionAnswers> :s base=10
labs::Transposition::Transposition> rearrange_trace "HE-LL-O-" 
[("HE-LL-O--", 0, 0), ("HE-LL-O--", 1, 0), ("HE-LL-O--", 2, 0),
 ("HE-LL-O--", 2, 3), ("HEL-L-O--", 3, 4), ("HELL--O--", 4, 5),
 ("HELL--O--", 4, 6), ("HELLO----", 5, 7), ("HELLO----", 5, 8)]
```

**EXERCISE**: Using `rearrange` as a blueprint, define a function 
`partition` that, given a predicate `f: a -> Bit` and sequence 
`seq: [n]a`, "partitions" the sequence, returning `seq': [n]a` 
such that there exists some `i` such that 
`all f seqt' == True` and `all f' seqf' == True`, where 
`f' x = ~ f x` and ``(seqt', seqf') = splitAt`{i} seq'``.  Use the 
`partition_rearranges` predicate to `:prove` (or if you lose 
patience, `:check`) that you defined `partition` correctly, for 
various sequence lengths.

```cryptol
/**
 * "Partition" a sequence `seq` by a filtering predicate `f` such 
 * that the output `seq'` has all the items satisfying `f`, followed 
 * by all items not satisfying `f`
 */
partition: {n, a} (fin n) => (a -> Bit) -> [n]a -> [n]a
partition f seq = undefined
```

```cryptol
/** `partition` (with arguments) is equivalent to `rearrange` */
partition_rearranges: {n} (fin n) => String n -> Bit
partition_rearranges =
    partition isNotPadding === rearrange
      where
        isNotPadding c = c != '-'
```

**EXERCISE**: Is it possible to programmatically determine `i` for an 
arbitrary sequence `seq` and predicate `f`?  Why (not)?  Regardless, 
how might we be able to use `partition` for transposition ciphers?

### Rotate-Partitioning

Another possible approach is to walk through a sequence, rotating the 
remaining subsequence left iff its first element does not satisfy the 
filtering predicate.  Visualizing this for `rearrange` on 
`"HE-LL-O-"`, this approach would proceed as follows:

"HE-LL-O-"
"HELL-O--"
"HELLO---"

To pull this off would require a way to enumerate over subsequences 
split before and after a current index, e.g.

("", "HE-LL-O-")
("H", "E-LL-O-")
("HE", "-LL-O-") -> ("HE", "LL-O--")
...

**EXERCISE**: Is it possible to enumerate over sequence indices and 
pass each index `i` to compute ``splitAt`{i} seq``?  Why (not)?  If 
it is possible, feel free to submit a pull request!  Otherwise, can 
we apply another technique to operate over these subsequences?

Unfortunately, there is no mechanism for "type sequence 
comprehensions".  However, we can apply recursion...

```cryptol
/**
 * Recursively shift `-` characters to the end of a string using 
 * sequence rotation
 */
rearrange':
    {n} fin n =>
    String n -> String n
rearrange' w =
    if `n == (0: [width n]) then w
    | w @ 0 == '-' then rearrange' (take`{max 1 n - 1} (w <<< 1)) # (take`{min 1 n} ['-'])
    else (take`{min 1 n} [w @ 0]) # rearrange' (drop`{min 1 n} w)

/** The iterative and recursive `rearrange(')` functions are equivalent */
rearrange_equiv:
    {n} fin n =>
    String n -> Bit
rearrange_equiv = rearrange`{n} === rearrange'`{n}
```

In addition to being recursive, this approach requires tricks with 
`min` and `max` to establish type consistency for an empty sequence.  
What kind of fool thought this up?  (See 
<<<<<<< HEAD
[Intro to Type Hackery](labs/Language/IntroTypeHackery.md) 
=======
[Intro to Type Hackery](../Language/IntroTypeHackery.md) 
>>>>>>> 2cfaf0a5
for a better, more detailed example of such hackery.)

**EXERCISE**: Using `rearrange'` as a blueprint, define a function 
`partition'` that does the same as `partition`, and try to convince 
yourself (via `:prove` and/or `:check` commands using 
`partition'_rearranges`) that your definition of `partition'` is 
correct for various sequence sizes and types.

```cryptol
partition': {n, a} (a -> Bit) -> [n]a -> [n]a
partition' f w = undefined
```

```cryptol
/** `partition'` (with arguments) is equivalent to `rearrange'` */
partition'_rearranges : {n} (fin n) => String n -> Bit
partition'_rearranges =
    partition' isNotPadding === rearrange'
      where
        isNotPadding c = c != '-'
```


**EXERCISE**: Define a property `partition_equiv` that `partition` 
and `partition'` are functionally equivalent.  Are they?  If not, why 
not?  Can either or both still be used for transposition ciphers?

## Reduction of Padded Partition Mappings

Phew!  Now that we have defined a `partition` function...

**EXERCISE**: Define a function `unpad` that uses `partition` (or 
`partition'`) and `take` to reduce a permutation mapping `(n + p) w` 
to a possibly smaller `[n]w` (where `p >= 0`).  Use 
`unpad_unpads` to check your definition of `unpad` is correct for 
various _valid permutation mappings_ of various lengths and paddings.  
(Checking invalid permutation mappings is trivial and inefficient.)  
Can you think of a more efficient way to increase confidence in the 
correctness of this function?

```cryptol
unpad: {n, p} [n + p][width (n + p)] -> [n][width (n + p)]
unpad pi = undefined
```

```cryptol
unpad_unpads:
    {n, p}
    (fin n, fin p) =>
    [n + p][width (n + p)] -> Bit
unpad_unpads pi =
    isPermutationMapping`{n + p} pi ==> isPermutationMapping`{n} (unpad pi)
```

# Conclusion

This lab presented abstract definitions for transposition ciphers, 
formalizing definitions for permutations and inverses.  Subsequent 
labs will provide specific examples of transposition ciphers.

# Solicitation

How was your experience with this lab? Suggestions are welcome in the
form of a ticket on the course GitHub page:
https://github.com/weaversa/cryptol-course/issues

# From here, you can go somewhere!

||||
|-:|:-:|-|
|| [ ^ Transposition Ciphers](./Contents.md) ||
| [< Common Properties for Ciphers](./CommonProperties.md) | **Transposition** | [Esrever >](./Esrever.md) |
|| [! Transposition (Answers)](./TranspositionAnswers.md) ||<|MERGE_RESOLUTION|>--- conflicted
+++ resolved
@@ -469,11 +469,7 @@
 In addition to being recursive, this approach requires tricks with 
 `min` and `max` to establish type consistency for an empty sequence.  
 What kind of fool thought this up?  (See 
-<<<<<<< HEAD
-[Intro to Type Hackery](labs/Language/IntroTypeHackery.md) 
-=======
-[Intro to Type Hackery](../Language/IntroTypeHackery.md) 
->>>>>>> 2cfaf0a5
+[Type Hackery](../Language/IntroTypeHackery.md) 
 for a better, more detailed example of such hackery.)
 
 **EXERCISE**: Using `rearrange'` as a blueprint, define a function 
