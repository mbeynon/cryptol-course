# Introduction

This lab provides a series of exercises focused on security proofs
about a cryptographic algorithm called Salsa20, by Daniel
J. Bernstein.

## Prerequisites

Before working through this lab, you'll need 
  * Cryptol to be installed,
  * this module to load successfully, and
  * an editor for completing the exercises in this file.
  
You'll also need experience with
  * loading modules and evaluating functions in the interpreter,
  * Cryptol's sequence types,
  * the `:prove` command,
  * manipulating sequences using `map`, `iterate`,
  * writing functions and properties, and
  * logical, comparison, arithmetic, and indexing operators.

## Skills You'll Learn

By the end of this lab you will have proven some security properties
about Salsa20.

You'll also gain experience with
  * type parameters and type constraints,
  * manipulating sequences, and
  * writing functions and properties.

## Load This Module

This lab is a [literate](https://en.wikipedia.org/wiki/Literate_programming)
Cryptol document --- that is, it can be loaded directly into the Cryptol
interpreter. Load this module from within the Cryptol interpreter running
in the `cryptol-course` directory with:

```Xcryptol-session
Loading module Cryptol
Cryptol> :m labs::Salsa20::Salsa20Props
Loading module Cryptol
Loading module labs::Salsa20::Salsa20Answers
Loading module labs::Salsa20::Salsa20Props
```

We start by defining a new module for this lab and importing the
Salsa20 specification from a prior lab:

```cryptol
module labs::Salsa20::Salsa20Props where

import labs::Salsa20::Salsa20Answers
```

You do not need to enter the above into the interpreter; the previous 
`:m ...` command loaded this literate Cryptol file automatically.
In general, you should run `Xcryptol-session` commands in the 
interpreter and leave `cryptol` code alone to be parsed by `:m ...`.

# Salsa20 Security Properties

<<<<<<< HEAD
In this lab, we consider additional properties of the [Salsa20 stream
cipher](./Salsa20Spec.md) [5], which has undergone much scrutiny since
being proposed for [eSTREAM, the ECRYPT Stream Cipher
Project](https://www.ecrypt.eu.org/stream).

## Invertibility

Throughout [the Salsa20 spec](./Salsa20Spec.pdf) [5], various functions
are noted as being "invertible". In the [Salsa20
lab](./Salsa20Answers.md), we proved that the `quarterround` and
`littleendian` functions are invertible. We did this because the
specification explicitly mentioned these properties. Similarly, though
not called out in the specification, other functions defined in the
spec are also invertible.
=======
In this lab, we consider additional properties of the
[Salsa20 stream cipher](Salsa20Spec.pdf) [5], which has undergone
much scrutiny since being proposed for
[eSTREAM, the ECRYPT Stream Cipher Project](https://www.ecrypt.eu.org/stream).

## Invertibility

Throughout [the Salsa20 spec](Salsa20Spec.pdf) [5], various functions
are noted as being "invertible". In the [Salsa20 lab](Salsa20Answers.md),
we proved that the `quarterround` and `littleendian` functions are
invertible. We did this because the specification explicitly mentioned
these properties. Similarly, though not called out in the
specification, other functions defined in the spec are also
invertible.
>>>>>>> b7298b85

**EXERCISE**: Below is a rundown of each function defined in the
spec. Your goal is to prove that each are invertible by filling in a
property for each that attempts to prove invertibility.


### rowround

```cryptol
property rowroundIsInvertibleProp y y' = undefined
```


### columnround

```cryptol
property columnroundIsInvertibleProp x x' = undefined
```


### doubleround

This next one (`doubleround`) may take about a minute to prove using
the `z3` solver. It may also seem a bit frustrating to have to wait,
but please keep in mind that the solver is searching over a space of
about `2^^1024` possibilities.

```cryptol
property doubleroundIsInvertibleProp xs xs' = undefined
```


### Salsa20Core

So far we've been proving that functions are invertible by showing
that no two different inputs cause a function's outputs to
_collide_. Though, for `Salsa20Core` we'll actually be trying to find
such collisions.

[Dr. Bernstein states](http://cr.yp.to/salsa20.html) [1],

> I originally introduced the Salsa20 core as the "Salsa20 hash
function," but this terminology turns out to confuse people who think
that "hash function" means "collision-resistant compression function."
The Salsa20 core does not compress and is not collision-resistant.

This was [in response](https://cr.yp.to/snuffle/reoncore-20080224.pdf)
[2] to a [paper detailing collisions in
Salsa20](https://www.iacr.org/archive/fse2008/50860470/50860470.pdf)
[3], which Dr. Bernstein calls

> plagiarism of an observation that was made by Matt Robshaw in June
2005, that was [independently posted to
`sci.crypt`](https://groups.google.com/d/msg/sci.crypt/AkQnSoO40BA/o4eG96rjkgYJ)
[4] by David Wagner in September 2005...

High drama!

The notion that `Salsa20Core` does not compress is obvious from its
type signature (`Bytes 64 -> Bytes 64`). So, we'll work now to show
that `Salsa20Core` collides.

The security of many cryptographic algorithms relies on [collision
resistance](https://en.wikipedia.org/wiki/Collision_resistance).
Collisions are actually OK in many types of cryptography (think hash
functions), but collisions should be _astronomically_ hard to find.
Here, Dr. Bernstein says that collisions exist in `Salsa20Core` and
are easy to find, though not so easy that `z3` just works out of the
box.

We know from the section above that `doubleround` is collision free.
Collision free functions remain so even when iterated (`Salsa20Core`
iterates `doubleround` ten times). The proof of this last statement
is left to the reader -- we suggest the [100 prisoners
problem](https://en.wikipedia.org/wiki/100_prisoners_problem) as a
good starting place. Then, where do the collisions in `Salsa20Core`
come from? Looking over the details of `Salsa20Core`, we see
operations that reshape bytes to words and back, but reshaping also
doesn't cause collisions. All that's left is `+`. The original
specification states that

> Salsa20Core x = x + doubleround10 x

To demonstrate the potential for a collision here, consider what
would happen if `x` was a single bit and `doubleround10 0 == 1` and
`doubleround10 1 == 0`. In this case, `doubleround10` is collision
free, but `Salsa20Core` would return `1` when given `x = 0` and `x =
1` -- a collision. Next we move on to finding such collisions using
the fully defined function.

Working from
[[3]](https://www.iacr.org/archive/fse2008/50860470/50860470.pdf),
Theorem 6 states the collision property for `Salsa20Core`:

> Any pair of inputs M and M' (defined below) such that `Z < 2^^31`
> and `Z' = Z + 2^^31`, generate a collision for any number of rounds
> of the `Salsa20` "hash" [core] function, producing `h` (defined
> below) as a common hash value.
>
> ```comment
> M =  [  Z , -Z ,  Z , -Z
>      , -Z ,  Z , -Z ,  Z
>      ,  Z , -Z ,  Z , -Z
>      , -Z ,  Z , -Z ,  Z  ]
> M' = [  Z', -Z',  Z', -Z'
>      , -Z',  Z', -Z',  Z'
>      ,  Z', -Z',  Z', -Z'
>      , -Z',  Z', -Z',  Z' ]
> h  = 2*M
> ```

In this definition, `Z` and `Z'` are `Word`s, but our Cryptol spec
follows the original in defining `Salsa20Core` to map `Bytes 64 ->
Bytes 64`.  Thus, we will reshape `Salsa20Core` before proceeding:

**EXERCISE**: Define `Salsa20Core'` to mimic `Salsa20Core`, but over
`Words 16` rather than `Bytes 64`: (Hint: This can be defined in one
line with `doubleround`, `iterate`, and basic Cryptol operators.)

```cryptol
/** `Salsa20Core` equivalent over `Words 16` */
Salsa20Core' : Words 16 -> Words 16
Salsa20Core' x = undefined
```

**EXERCISE**: Verify that `Salsa20Core'` agrees with `Salsa20Core`:

```cryptol
property Salsa20CoreEquivProp w =
    Salsa20Core' (rejigger w) == rejigger (Salsa20Core w)
  where
    rejigger x = undefined
```

Theorem 6 (from above) states that collisions should happen for any
number of iterations of `Salsa20Core`. However, we're just going to
ask that you prove it for one iteration. If you are highly motivated,
feel free to attempt the more general proof (though don't expect any
extra credit).

**EXERCISE**: Formalize Theorem 6:

```cryptol
Salsa20CoreCollidesProp : [32] -> Bit
property Salsa20CoreCollidesProp Z =
    h == h'
  where
    Z' = undefined : [32]
    M  = undefined
    M' = undefined
    h  = Salsa20Core' M
    h' = Salsa20Core' M'
```


### `Salsa20Encrypt`

Finally, we want to show that `Salsa20Encrypt` is invertible
(i.e. there exists a `Salsa20Decrypt` function that inverts
`Salsa20Encrypt` for a given key and nonce). It turns out that
`Salsa20Encrypt` is its own inverse, a so-called
[involution](https://en.wikipedia.org/wiki/Involution_(mathematics)). That
is, composing `Salsa20Encrypt` twice on a given key and nonce yields
the original plaintext.


**EXERCISE**: Specify that `Salsa20_encrypt` is an involution and use
the myriad of properties below to help verify your work.

```cryptol
Salsa20EncryptInvolutionProp :
    {a, l}
    (a >= 1, 2 >= a, l <= 2^^70) =>
    Bytes (16*a) -> Bytes 8 -> Bytes l -> Bit
Salsa20EncryptInvolutionProp k v m = undefined
```


```cryptol
property Salsa20EncryptInvolutionProp_1_1 = Salsa20EncryptInvolutionProp`{1,1}
property Salsa20EncryptInvolutionProp_1_8 = Salsa20EncryptInvolutionProp`{1,8}
property Salsa20EncryptInvolutionProp_1_64 = Salsa20EncryptInvolutionProp`{1,64}
property Salsa20EncryptInvolutionProp_1_128 = Salsa20EncryptInvolutionProp`{1,128}

property Salsa20EncryptInvolutionProp_2_1 = Salsa20EncryptInvolutionProp`{2,1}
property Salsa20EncryptInvolutionProp_2_8 = Salsa20EncryptInvolutionProp`{2,8}
property Salsa20EncryptInvolutionProp_2_64 = Salsa20EncryptInvolutionProp`{2,64}
property Salsa20EncryptInvolutionProp_2_128 = Salsa20EncryptInvolutionProp`{2,128}
```

# References

[1] [The Salsa20 core](http://cr.yp.to/salsa20.html)
    D. Bernstein

[2] [Response to "On the Salsa20 Core Function"](https://cr.yp.to/snuffle/reoncore-20080224.pdf)
    D. Bernstein

[3] [On the Salsa20 Core Function](https://www.iacr.org/archive/fse2008/50860470/50860470.pdf)
    J.C. Hernandez-Castro, et. al.

[4] [Re-rolled Salsa20 function](https://groups.google.com/d/msg/sci.crypt/AkQnSoO40BA/o4eG96rjkgYJ)
    P. Rubin, D. Wagner, et. al.

[5] [Salsa20 specification](https://cr.yp.to/snuffle/spec.pdf)
    D. Bernstein

# Solicitation

How was your experience with this lab? Suggestions are welcome in the
form of a ticket on the course GitHub page:
https://github.com/weaversa/cryptol-course/issues

# From here, you can go somewhere!

||||
|-:|:-:|-|
|| [- Cryptographic Properties](../CryptoProofs/CryptoProofs.md) ||
|| **Salsa20 Properties** ||
|| [! Salsa20 Properties (Answers)](./Salsa20PropsAnswers.md) ||<|MERGE_RESOLUTION|>--- conflicted
+++ resolved
@@ -60,37 +60,20 @@
 
 # Salsa20 Security Properties
 
-<<<<<<< HEAD
-In this lab, we consider additional properties of the [Salsa20 stream
-cipher](./Salsa20Spec.md) [5], which has undergone much scrutiny since
-being proposed for [eSTREAM, the ECRYPT Stream Cipher
-Project](https://www.ecrypt.eu.org/stream).
-
-## Invertibility
-
-Throughout [the Salsa20 spec](./Salsa20Spec.pdf) [5], various functions
-are noted as being "invertible". In the [Salsa20
-lab](./Salsa20Answers.md), we proved that the `quarterround` and
-`littleendian` functions are invertible. We did this because the
-specification explicitly mentioned these properties. Similarly, though
-not called out in the specification, other functions defined in the
-spec are also invertible.
-=======
 In this lab, we consider additional properties of the
-[Salsa20 stream cipher](Salsa20Spec.pdf) [5], which has undergone
+[Salsa20 stream cipher](./Salsa20Spec.pdf) [5], which has undergone
 much scrutiny since being proposed for
 [eSTREAM, the ECRYPT Stream Cipher Project](https://www.ecrypt.eu.org/stream).
 
 ## Invertibility
 
-Throughout [the Salsa20 spec](Salsa20Spec.pdf) [5], various functions
-are noted as being "invertible". In the [Salsa20 lab](Salsa20Answers.md),
+Throughout [the Salsa20 spec](./Salsa20Spec.pdf) [5], various functions
+are noted as being "invertible". In the [Salsa20 lab](./Salsa20Answers.md),
 we proved that the `quarterround` and `littleendian` functions are
 invertible. We did this because the specification explicitly mentioned
 these properties. Similarly, though not called out in the
 specification, other functions defined in the spec are also
 invertible.
->>>>>>> b7298b85
 
 **EXERCISE**: Below is a rundown of each function defined in the
 spec. Your goal is to prove that each are invertible by filling in a
