--- conflicted
+++ resolved
@@ -80,15 +80,9 @@
 This document is interactive and literate. So, take some time now to
 open this document in the Cryptol interpreter.
 
-<<<<<<< HEAD
-```bash
+```shell
 ┏━╸┏━┓╻ ╻┏━┓╺┳╸┏━┓╻
 ┃  ┣┳┛┗┳┛┣━┛ ┃ ┃ ┃┃
-=======
-```shell
-┏━╸┏━┓╻ ╻┏━┓╺┳╸┏━┓╻  
-┃  ┣┳┛┗┳┛┣━┛ ┃ ┃ ┃┃  
->>>>>>> 5c4c3268
 ┗━╸╹┗╸ ╹ ╹   ╹ ┗━┛┗━╸
 version 2.8.0
 
