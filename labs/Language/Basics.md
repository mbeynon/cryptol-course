--- conflicted
+++ resolved
@@ -806,11 +806,6 @@
 |-|-|-|-|-|
 | `inputType0` | `->` | `inputType1` | `->` | `outputType`
 | that takes `inputType0` | and | `inputType1` | and returns | `outputType`
-<<<<<<< HEAD
-=======
-
->>>>>>> c7bba0a4
-
 
 Let's make an example to work with:
 
@@ -1245,17 +1240,10 @@
 | `localVariable1` `=` `expression1`
 | `localVariable1` is assigned the value of `expression1`
 
-<<<<<<< HEAD
 ||
 |-|
 | `output` `=` `expression2`
 | `output` is assigned the value of `expression0`
-=======
-||||
-|-|-|-|
-| `output` | `=` | `expression2`
-| `output` | is assigned | the value of `expression0`
->>>>>>> c7bba0a4
 
 Here's an example that demonstrates the use of a `where` clause:
 
