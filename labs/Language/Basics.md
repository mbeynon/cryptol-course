--- conflicted
+++ resolved
@@ -1259,18 +1259,10 @@
 ```
 And the breakdown:
 
-<<<<<<< HEAD
 |||||||||||||
 |-|-|-|-|-|-|-|-|-|-|-|-|
 | `addMult` | `:` | `{n}` | `(fin n)` | `=>` | `[n]` | `->` | `[n]` | `->` | `[n]` | `->` | `[n]`
 | The function `addmult` | has a type | with type variable `n` | and the constraint that `n` is finite | applied to the type definition | that takes an `n`-bit vector | and&nbsp;  | an `n`-bit vector | and&nbsp; | an `n`-bit vector | and returns | an `n`-bit vector
-=======
-|||||||||||||||||
-|-|-|-|-|-|-|-|-|-|-|-|-|-|-|-|-|
-| `addMult` | `:` | `{` | `n` | `}` | `(` | `fin n` | `)` | `=>` | `[n]` | `->` | `[n]` | `->` | `[n]` | `->` | `[n]`
-| The function `sayHello` | has a type | with type variable | `n` || and the constraint | that `n` is finite || applied to the type definition | that takes an `n`-bit vector | and | an `n`-bit vector | and | an `n`-bit vector | and returns | an `n`-bit vector
-
->>>>>>> 8287de82
 
 ## Properties
 
