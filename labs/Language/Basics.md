# Introduction

This lab will provide a mostly comprehensive overview of those
components of the Cryptol language needed to complete this course.

## Prerequisites

Before working through this lab, you'll need
  * Cryptol to be installed,
  * this module to load successfully, and
  * an editor for completing the exercises in this file.

## Skills You'll Learn

By the end of this lab you will have a pretty good understanding of
Cryptol's language constructs. At least good enough that you can come
back here for reference as you work through the labs.

Specifically, you'll also gain experience with
  * Cryptol's module system,
  * commenting,
  * Cryptol's `Bit`, sequence, `Integer`, tuple, and record types,
  * evaluating expressions,
  * writing functions and properties, 
  * functions with curried parameters,
  * type parameters and type constraints,
  * the `:check`, `:prove`, and `:sat` commands, 
  * pattern matching,
  * demoting types variables to value variables,
  * `/\`, `\/`, `==>` -- logical operations for single bits,
  * `~`, `&&`, `||`, `^` -- logical operations for sequences,
  * `==`, `!=` -- structural comparison,
  * `==`, `>=`, `>`, `<=`, `<` -- nonnegative-word comparisons,
  * `+`, `-`, `*`, `/`, `%`, `**` -- word-wise modular arithmetic,
  * `>>`, `<<`, `>>>`, `<<<` -- shifts and rotates,
  * `#` -- concatenation,
  * `@`, `!`-- sequence indexing,
  * `@@`, `!!` -- sequence indexing,
  * `if then else` -- conditional expressions,
  * manipulating sequences using `#`, `take`, `drop`, `split`, `join`,
    `head`, `last`, `tail`, `reverse`, `groupBy`, `map`, `iterate`,
    and `foldl`,
  * the `sum` and `carry` operators,
  * enumerations and sequence comprehensions, and
  * lambda functions.

## Load This Module

This lab is a
[literate](https://en.wikipedia.org/wiki/Literate_programming) Cryptol
document --- that is, it can be loaded directly into the Cryptol
interpreter. Load this module from within the Cryptol interpreter
running in the `cryptol-course` directory with:

```Xcryptol session
Loading module Cryptol
Cryptol> :m labs::Language::Basics
Loading module Cryptol
Loading module labs::Overview::Overview
Loading module labs::Language::Basics
```

We start by defining a new module for this lab:

```cryptol
module labs::Language::Basics where
```

You do not need to enter the above into the interpreter; the previous 
`:m ...` command loaded this literate Cryptol file automatically.
In general, you should run `Xcryptol session` commands in the 
interpreter and leave `cryptol` code alone to be parsed by `:m ...`.

# Basic Use of the Cryptol Language

If you've programmed in a variety of languages (not just different
[procedural
languages](https://en.wikipedia.org/wiki/Procedural_programming)
descending from C), you'll find that, for the most part, Cryptol is
just another language with a different vocabulary and a funky type
system. After a little study you'll be able to do most anything
computationally that you could otherwise, especially in the
cryptographic realm. But once you are accustomed to Cryptol you will
find that it is much easier to write correct cryptographic programs
than with conventional languages. That's 'cause it's been tuned for
such! To throw out the buzzwords:
  * Cryptol is a [domain-specific
    language](https://en.wikipedia.org/wiki/Domain-specific_language). Not
    only does it have features to support its application domain, but also it elides
    a lot of junk that makes programming and analyzing the programs
    difficult.
  * Cryptol has been designed with automated reasoning about code
    as a priority, so that we can leverage it for verification. Some
    things are harder to do in Cryptol, but they pay off in code that
    can be proven correct!

In some ways this requires a new mind-set:
  * Write properties about your functions.
  * `:check` them.
  * Try to `:prove` them when your function's definition has settled down.

Enjoy getting addicted to this level of assurance!


## Preliminaries

Many of the concepts in this lab were briefly introduced in the
[Overview](../Overview/Overview.md) lab. This lab goes over many of
those same concepts, but in much more depth. Consider this lab a
resource that you may want to revisit as you work through the course
material. Also consider keeping the [official Cryptol
manual](https://github.com/GaloisInc/cryptol/blob/master/docs/ProgrammingCryptol.pdf)
close at hand.

For examples in this lab, as they are displayed here, the warning messages about specifying bit
sizes of numbers have been turned off. This is **not** something you
should do when you're new at Cryptol; it's only done here for
teaching purposes.

```Xcryptol session
labs::Language::Basics> :set warnDefaulting = off
```

Also, some examples have octets as outputs that are easier to see as
characters. To see octets as characters, turn on ASCII mode:

```Xcryptol session
labs::Language::Basics> :set ascii = on
```

That makes any sequence of octets be displayed as the corresponding
[ASCII](https://en.wikipedia.org/wiki/ASCII) string in double quotes
(`"`) and an octet outside a sequence be displayed as the
corresponding ASCII character in single quotes (`'`). (This is mostly
useful as a pedagogical aid.)

```Xcryptol session
labs::Language::Basics> [0x63, 0x61, 0x74]
"cat"
labs::Language::Basics> 0x78
'x'
```

The Cryptol interpreter parses `"abc"` and `[0x61, 0x62, 0x63]` into
the exact same internal representation. `:set ascii = on` just causes
the display of output to be ASCII strings or characters when
appropriate, not unlike using `:set base = 10` to see numbers in
base 10.

## Modules

This file is a Cryptol module. The first interpreted line of every Cryptol module
must be `module Path::...Path::ModuleName where`. The `Path::...Path` component
is the system path from the root of whatever set of modules you're
creating or working from. The `ModuleName` component is the basename
of this file. For instance, this module is `labs::Language::Basics`
because its path from the root repository is
`labs/Language/Basics.md`. There's really not much to naming
modules. But don't forget the `where` clause at the end.

Importing modules is also pretty simple. Just add a line starting with
`import` followed by the name of the module. For example, here we
import the [Overview lab](../Overview/Overview.md).

```comment
import labs::Overview::Overview
```

To avoid naming conflicts, or just generally improve readability, you
can qualify the module import using the `as` clause.

```cryptol
import labs::Overview::Overview as OVLab
```

When the Cryptol interpreter loads the current lab (Basics), it gains access to all
public definitions in the Overview lab.

To keep a definition private, meaning it won't be imported by other
modules, use the `private` clause.

```cryptol
private thisIsPrivate = 10
```

Now all of the Overview lab definitions are accessed by prefixing
`OVLab::`. For example,

```Xcryptol session
labs::Language::Basics> :browse
...
  From labs::Overview::Overview
  -----------------------------

    OVLab::decrypt : {a} (fin a) => [8] -> [a][8] -> [a][8]
    OVLab::encrypt : {a} (fin a) => [8] -> [a][8] -> [a][8]
    OVLab::RotWord : [4][8] -> [4][8]
    OVLab::sayHello : {a} (fin a) => [a][8] -> [7 + a][8]
    OVLab::ss : {a} (Ring a, Literal 100 a) => [101]a

labs::Language::Basics> OVLab::RotWord [1, 2, 3, 4]
[0x02, 0x03, 0x04, 0x01]
```

Imports can be further refined with _import lists_, which specify 
which definitions to include (or exclude) from the imported modules:

```comment
// imports `product` and `distinct` from the NQueens demo
import labs::Demos::Cryptol::NQueens (product, distinct) 

// imports all _except_ the listed test definitions from the CRC spec
import labs::CRC::CRC hiding (
  CRCSimpleTest, testM, CRCSimple_QTest, CRCSimple_XFERTest, 
  CRC32_BZIP2Test, CRC32_CTest, CRC32_DTest, CRC32_MPEG2Test, 
  CRC32_POSIXTest, CRC32_QTest, CRC32_JAMCRCTest, CRC32_XFERTest
)

// imports `littlendian`(`'`) functions, prefaced with `Salsa20::`
import labs::Salsa20::Salsa20 as Salsa20 (littleendian, littleendian')

// imports all except `inc` functions from `ProjectEuler` in `PE::`
import labs::ProjectEuler::ProjectEuler as PE hiding (inc, inc1001)
```

Cryptol's module system also supports parameters, but that is covered
in a later lab.

### File-only commands

It's worth noting that there are a very few Cryptol commands
that can only be used in a file, *not* interactively in the interpreter.
The most common of these are `module`, `import`, `private`, and `property`.  

## Comments

  * `//` comments to the to end of a line
  * `/*` ... `*/` comments a block of code

There is also a [docstring](https://en.wikipedia.org/wiki/Docstring)
comment facility (`/**` ... `*/` preceding a definition):

```cryptol
/**
  * A totally made up identifier for pedagogical purposes. It is
  * used elsewhere for demonstration of something or other.
  */
mask = 7 : [32]
```

Now, when issuing `:help mask`, the above comments are displayed along
with other information about `mask`.

```Xcryptol session
labs::Language::Basics> :help mask

    mask : [32]

A totally made up identifier for pedagogical purposes. It is
used elsewhere for demonstration of something or other.
```

## Variable and Function Naming

Cryptol identifiers (variable and function names) consist of
alphanumeric characters plus `'` (apostrophe, but read "prime") and
`_` (underscore). They must begin with an alphabetic character or an
underscore. The notational convention for `'` is to indicate a related
definition, while underscore is mostly used to separate words or as a
catch-all for characters we'd like to use but are forbidden. [Camel
case](https://en.wikipedia.org/wiki/Camel_case) is often used when
other naming constraints aren't mandated.

```cryptol
myValue  = 15 : [32]
myValue' = myValue && mask  // mask defined elsewhere
```

Feel free to take a quick look at the [Cryptol style
guide](../../cryptol-style.md) we used for creating the material in
this course.

Technically, Cryptol supports
[Unicode](https://en.wikipedia.org/wiki/Unicode), but this course
doesn't make use of that feature.

## Types of Variables

Cryptol's "basic" data type is an _n_-dimensional array (called a
sequence) whose base type is bits.
  * 0-d: `False : Bit` and `True: Bit`
  * 1-d: Think bytes, words, nibbles, etc., i.e., a sequence of bits
    of any length usually thought of as a number. E.g., `0x2a : [8]`,
    `0b101010 : [6]` and `[False, True, False, True, False, True,
    False] : [7]`. These all compare as 42 in type appropriate
    contexts.
  * 2-d: Think sequences of 1-d objects all of the same size. E.g.,
    `[42, 0b010101010101, 0xa5a, 0o5757] : [4][12]`
  * 3-d: Sequences of 2-d objects all of the same size. E.g., `[[0,
    1], [1, 2], [3, 5], [8, 13]] : [4][2][4]`
  * ...

Things to note:
  * The type of the lowest dimension of every sequence given above is
    `Bit`. It's correct to write `0x2a : [8]Bit`, but the `Bit` part
    of a sequence is implicit in Cryptol, otherwise we'd be writing
    the word `Bit` at the end of just about every type. So, `Bit` is
    often left off when writing the types of sequences.
  * There are no privileged bit widths in Cryptol. `[13]` is just as
    good a type as `[8]`, `[16]`, `[32]` or `[64]`.
  * There's `0b...` for binary, `0o...` for octal and `0x...` for
    hexadecimal.
  * Lengths of sequences may be zero. Zero length sequences act as an
    identity for concatenation and are useful in padding.
  * The possible values by type:
    * `[0]` --- `0`
    * `[1]` --- `0` and `1`
    * `[2]` --- `0`, `1`, `2` and `3`
    * ...
    * `[n]` --- `0` through `2^^n - 1`

  * There are 2<sup>_n_</sup> values of type `[n]`. There are
    2<sup>_mn_</sup> values of type `[m][n]`, etc.
  * 1-d sequences of bits are treated as numbers by arithmetic and
    comparison operators. So for instance, `[False, True] == (1 :
    [2])` and `[True, False, True] > 4` both hold.
  * Cryptol distinguishes between different dimensions. In
    particular, `True` and `[True]` are type incompatible.
  * The number of bracket pairs in a type gives its dimension.
  * Cryptol supports **holes** in types via the `_` character. When
    Cryptol encounters a hole, it will try to infer a value. Notice in
    the example below how Cryptol *fills in* the `3` where we left an
    underscore.

```Xcryptol session
    labs::Language::Basics> [1, 2, 3] : [_][32]
    [0x00000001, 0x00000002, 0x00000003]
    labs::Language::Basics> :type [1, 2, 3] : [_][32]
    ([1, 2, 3] : [_][32]) : [3][32]
```

Other data types include:
  * Arbitrary-precision integers: E.g., `2^^1023 - 347835479 :
    Integer`
  * Heterogeneous tuples: E.g.: `(False, 0b11) : (Bit, [2])` and
    `(True, [1, 0], 7625597484987) : (Bit, [2][1], Integer)`
    * Elements of tuples are accessed by `.0`, `.1`, ...

```Xcryptol session
    labs::Language::Basics> (False, 0b11).0
    False
```

  * Records with named fields: E.g., `{flag = True, x = 2} : {flag :
    Bit, x : [4]}`
    * Elements of records are accessed by `.` followed by the field
      name.

```Xcryptol session
    labs::Language::Basics> {flag = True, x = 2}.flag
    True
```

  * Integers modulo _n_: Each type of the form `[n]`, described above, provides a 
    [least residue
    system](https://en.wikipedia.org/wiki/Modular_arithmetic#Residue_systems)
    for [integers modulo
    2<sup>n</sup>](https://en.wikipedia.org/wiki/Modular_arithmetic#Integers_modulo_n).
    Types of the form `Z n` provide a least residue system for any positive _n_. E.g.,
    `4 + 4 : Z 7` evaluates to `1`.

Though Cryptol supports a slew of different data types, most are not
needed to be successful in this course. Specifically, this course
makes heavy use of sequences, with the occasional tuple and `Integer`
thrown in.

**EXERCISE**: The Cryptol interpreter command `:type` (or `:t` for
short) is very useful for helping understand types. Use the `:type` command
in the interpreter to determine the types of the variables defined below.
(*Recall that these variables have been instantiated as a
result of loading this module via `:module`.*)

```
varType0 = False
varType1 = [False]
varType2 = [False, False, True]
varType3 = 0b001
varType4 = [0x1, 2, 3]
varType5 = [ [1, 2, 3 : [8]] , [4, 5, 6], [7, 8, 9] ]
varType6 = [ [1, 2, 3] : [3][8], [4, 5, 6], [7, 8, 9] ]
varType7 = [ [1, 2, 3], [4, 5, 6], [7, 8, 9] ] : [_][_][8]
varType8 = (0b1010, 0xff)
varType9 = [ (10 : [12], [1, 2 : [4], 3], ([0b101, 7], 0xab)),
             (18 : [12], [0, 1 : [4], 2], ([0b100, 3], 0xcd)) ]
```

For this next set, challenge yourself by filling in your guesses ahead
of time, writing your answers inline below. If you fill in the wrong
type, Cryptol will complain when reloading the file in the
interpreter. For example, say you provided the following type to the
previous `varType0` variable:

```comment
varType0 = False : [10]
```

When you reload this file in the interpreter, you would see the
following error:

```Xcryptol session
  Type mismatch:
    Expected type: [10]
    Inferred type: Bit
```

Here, Cryptol is telling you that it **expected** the value `False` to
be a 10-bit sequence (because that's what we told Cryptol). However,
Cryptol **inferred** that the type of `False` is actually `Bit`.

The types of the variables you viewed above were all *monomorphic*,
meaning there was only a single valid type for each variable. Recall
that numbers can be represented using a lot of different types. For
instance, the number `5` can be an `Integer`, a 32-bit bitvector, or
even a 12039780-bit bitvector (with 12039777 leading `0` bits). So, 
when you ask for the type of `5` in
the interpreter, you'll see:

```Xcryptol session
labs::Language::Basics> :t 5
5 : {a} (Literal 5 a) => a
```

That letter `a` inside curly braces is a type variable. When you see a
number (or a function) whose type is stated using a type variable (here, `a`), it means
there is some freedom in the type of the value variable (here,
`5`). For the next set of exercises, you'll be asked to type some
variables monomorphically; that is, you shouldn't need any curly
braces or `=>` symbols when you specify the types. That's all stuff
that's covered later in this section.

**EXERCISE**: Fill in *any valid monomorphic* type for each of the
values below. Some will have multiple correct answers. Once done,
`:reload` this file to check that you've gotten them correct.

```
varType10 = 0x1234

varType11 = 10

varType12 = [1, 2, 0x7]

varType13 = (1, 2, 0x7)

varType14 = [ (1, 2), (3, 4 : Integer), (5 : [10], 6) ]

varType15 = [ 1, 2, 3, 4, 5, 6, 7, 9, 10, 11, 12 : [8], 13, 14, 15 ]

varType16 = ([10, 9, 8], [7, 6, 5, 0b0100])

varType17 = []

varType18 = ()

varType19 = ([((),()), ((),())], [[[]]], ([[]], [[]]))
```

That last one is a really good demonstration of what to avoid when
writing specifications! Honestly, most of those look such a mess that
it's now obligatory to point out that:

> **Specifications are supposed to be easily understood**. 

It's simply
bad form to mix numerical representations, put type parameters in the
middle of sequences, and so on. Please don't take these exercises to
be considered *good* Cryptol. They were crafted to challenge you,
something you should **never** do to someone who wants to use the
specifications you write. Always strive to make elegant
specifications. There is no need to optimize, and on the other hand, certainly don't
write a spec "just to get it done" -- making something that loads and
runs isn't good enough. Aim for creating specifications that *look*
like the mathematics you're specifying. < rant over >

## Types of Functions

What would a programming language be without the ability to write
functions? Since Cryptol is a pure functional language, functions are
stateless (side-effect free) definitions that map each (valid) input to an output.

Here is an example of a function called `add` that takes two arguments
`x` and `y` and adds them together.

```comment
add x y = x + y
```

As it stands, this function works with many different types of `x` and
`y`. For instance, it will work with `x` and `y` both `Integers`, both
13-bit bitvectors, and (believe it or not) even with both as tuples of
sequences. Since this function accepts many different types of
arguments, it's called
[polymorphic](https://en.wikipedia.org/wiki/Polymorphism_(computer_science)):
> provi[ding] a single interface to entities of different types.

Oftentimes, cryptographic functions are written to only work with
specified types (such as having a 256-bit key), and we want to capture
that information in our specifications. Hence, Cryptol functions can
be typed, much the same way as typing variables (in the previous
section). To do so, we add a type definition to the function we're
defining. For an example, here we make our `add` function only work on
32-bit bitvectors:

```comment
add : [32] -> [32] -> [32]
add x y = x + y
```

Type definitions start with the name of the function followed by a
colon. Next, one can *optionally* define some type variables and levy
constraints on them (we describe this later). Then the types of the
input variables are given, separated by `->`. Finally the type of the
output is given.

And we can ask for the type of functions using `:type`, just like we
asked for the types of variables.

```Xcryptol session
labs::Language::Basics> :type add
add : [32] -> [32] -> [32]
```

### Curried and Uncurried Style

Cryptol functions are often written in the
[curried](https://en.wikipedia.org/wiki/Currying) style:

```cryptol
add : [32] -> [32] -> [32]
add x y = x + y
```

rather than:

```cryptol
addUncurried : ([32], [32]) -> [32]
addUncurried (x, y) = x + y
```

These two functions would be applied as shown:

```Xcryptol session
labs::Language::Basics> add 20 28
48
labs::Language::Basics> addUncurried (20, 28)
48
```

There's also native support in Cryptol for currying and uncurrying.

```Xcryptol session
labs::Language::Basics> curry addUncurried 20 28
48
labs::Language::Basics> uncurry add (20, 28)
48
```

Hopefull you can see that these two styles are equivalent at some
level. Curried functions are preferred as they afford [partial
application](https://en.wikipedia.org/wiki/Partial_application), but
uncurried can be useful for explicating the correspondence to
functions from other languages or documents.

  * If it helps you, mentally read curried functions like this: input
    argument types are all prior to the last arrow, and the result type
    follows the last arrow. Pictorially: `in -> in -> ... -> in ->
    out`.
  * Partial application lets one form a new function from an old one
    where an argument is fixed.  For instance, `add 1` is a
    function itself!

```cryptol
increment = add 1
```

```Xcryptol session
labs::Language::Basics> :t increment
increment : [32] -> [32]
labs::Language::Basics> increment 10
11
```

   `add 1` takes a 32-bit bitvector and returns a 32-bit
    bitvector. When it is applied to a 32-bit bitvector, it adds one to
    that bitvector. Other examples to illustrate partial application:
  * `addUncurried` is really a function of one argument. It happens 
  that the argument is a tuple, which makes 
  `addUncurried (28, 20)` look just like a
  two argument function in many languages.

**EXERCISE**: Use the `:type` command in the interpreter to discover
the types of the following functions.

```
funType0 a = a + 7 : [5]

funType1 a b = a + b + 0b0011100

funType2 a b = (a + 0x12, b + 0x1234)

funType3 (a, b) = (a + 0x12, b + 0x1234)

funType4 ((a, b), c) = c + 10 : [32]

funType5 [a, b, c : [10]] = [a, b, c]

funType6 (a : [3][10]) = [a@0, a@1, a@2]

//Fun fact! funType5 and funType6 compute the same function.
//Try, :prove funType5 === funType6

funType7 x = (x, x, [ [[False, True], x], [x, x], [x, x] ])

funType8 = funType2 10

funType9 = False  //Is this a function with no arguments, or a value? Hmmmm...is there a difference? Nope!
```

Now that you have some experience *viewing* function types, you're
about to be asked to write some. Here are a few common mistakes, and
what the error messages look like in the interpreter:

Say we accidentally added a two input type to `funType0`:

```comment
funType0 : [5] -> [5] -> [5]
funType0 a = a + 7 : [5]
```

Upon reloading this file, we would see:

```Xcryptol session
  Type mismatch:
    Expected type: [5] -> [5]
    Inferred type: [5]
```

Here Cryptol is telling us that Cryptol
**expected** (based on the type definition) the type of input `a` 
to take two 5-bit bitvectors. But,
Cryptol **inferred** (from the value definition) that the function
just takes a single 5-bit bitvector.

Say we accidentally added the wrong type:

```comment
funType0 : [4] -> [12]
funType0 a = a + 7 : [5]
```

Upon reloading this file, we would see:

```Xcryptol session
  Type mismatch:
    Expected type: 5
    Inferred type: 4

  Type mismatch:
    Expected type: 12
    Inferred type: 5
```

Now we get two error messages. One is complaining about the input
type, the other about the output type.

**EXERCISE**: Just like in the previous section, you're now being
asked to fill in *any valid monomorphic* type for each of the
functions below. Some will have multiple correct answers. Once done,
reload this file to check that you've gotten them correct.

```

funType10 x = x + x : [10]


funType11 a b = [a : Bit, b, b]


funType12 [a, b] = [a : Bit, b, b]


funType13 (a, b) = [a : Bit, b, b]


funType14 a b ([c, d], e) = [ (a     , [b, b, b]),
                              ([d, d], [c, c, c]),
                              (a     , e) ]


funType15 a b = [ a, b, a, b, a, b,
                  a, b, a, b, a, b,
                  a, b, a, b, a, b,
                  a, b, a, b, a, b,
                  a, b, a, b, a, b,
                  a, b, a, b, a, b,
                  a, b, a, b, a, b ]


funType16 a b = [ [ a, b, a, b, a, b ],
                  [ a, b, a, b, a, b ],
                  [ a, b, a, b, a, b ],
                  [ a, b, a, b, a, b ],
                  [ a, b, a, b, a, b ],
                  [ a, b, a, b, a, b ],
                  [ a, b, a, b, a, b ] ]


funType17 a b = ( [ a, b, a, b, a, b ],
                  [ a, b, a, b, a, b ],
                  [ a, b, a, b, a, b ],
                  [ a, b, a, b, a, b ],
                  [ a, b, a, b, a, b ],
                  [ a, b, a, b, a, b ],
                  [ a, b, a, b, a, b ] )


funType18 a b = [ ( a, b, a, b, a, b ),
                  ( a, b, a, b, a, b ),
                  ( a, b, a, b, a, b ),
                  ( a, b, a, b, a, b ),
                  ( a, b, a, b, a, b ),
                  ( a, b, a, b, a, b ),
                  ( a, b, a, b, a, b ) ]


funType19 a b = ( ( a, b, a, b, a, b ),
                  ( a, b, a, b, a, b ),
                  ( a, b, a, b, a, b ),
                  ( a, b, a, b, a, b ),
                  ( a, b, a, b, a, b ),
                  ( a, b, a, b, a, b ),
                  ( a, b, a, b, a, b ) )  // We're so sorry
```

After that set of exercises, you likely see the conciseness of the
sequence type over the tuple type (it was hammered in pretty hard
there at the end). Lesson: don't use tuples unless you really really
have to. Curry your parameters and group heterogeneous elements
together in sequences. Tuples are only really useful when you want a
function to output multiple values that have different types.

### Pattern Matching

You've no doubt noticed by now that the left-hand side of assignment
statements aren't restricted to just single variables. This
flexibility comes from Cryptol's powerful **pattern matching**
capabilities. Cryptol allows you to make assignments by writing
patterns based on the type (*shape*) of the value on the right-hand
side. Again, `_` acts a kind of hole. For example:

```Xcryptol session
labs::Language::Basics> let ab = (0xa, 0xb)
labs::Language::Basics> ab
(0xa, 0xb)
labs::Language::Basics> let (a, b) = ab
labs::Language::Basics> a
0xa
labs::Language::Basics> b
0xb
labs::Language::Basics> let [ (a, b, _), (_, _, c), _ ] = [ (1, 2, 3), (4, 5, 6), (7, 8, 9) ] : [3]([4], [4], [4])
labs::Language::Basics> a
0x1
labs::Language::Basics> b
0x2
labs::Language::Basics> c
0x6
```

Cryptol can even pattern match on sequence concatenation; for example:

```cryptol
firstThreeBits : {n} [3 + n]-> [3]
firstThreeBits ([a, b, c] # xs) = [a, b, c]
```

```Xcryptol session
labs::Language::Basics> :s base=2
labs::Language::Basics> firstThreeBits 0b1100111
0b110
```

### Polymorphic Functions

Sometimes, though not often, cryptographic functions are parameterized
on the type of an input. For example, the [Advanced Encryption
Standard
(AES)](https://en.wikipedia.org/wiki/Advanced_Encryption_Standard)
accepts key sizes of 128, 192, and 256 bits. Also, stream ciphers and
hash functions work over arbitrary sized streams of input. So, in
general, the full type of a function looks something like the following. (For the numbered identifiers, we limit ourselves to two examples, but in reality there can be any number.)

```comment
functionName :
    {typeVariable0, typeVariable1}
    (typeConstraint0, typeConstraint1) =>
    inputType0 -> inputType1 -> outputType
```
Here's an English-language breakdown:

|||
|-|-|
| `functionName` | `:`
| The function `functionName` | has a type

||
|-|
| `{` `typeVariable0` `,` `typeVariable1` `}`
| with type variables `typeVariable0` and `typeVariable1`

|||
|-|-|
| `(` `typeConstraint0` `,` `typeConstraint1` `)` | `=>`
| and the constraints `typeConstraint0` and `typeConstraint1` | applied to the type definition

||||||
|-|-|-|-|-|
| `inputType0` | `->` | `inputType1` | `->` | `outputType`
| that takes `inputType0` | and | `inputType1` | and returns | `outputType`

Let's make an example to work with:

```comment
sayHello:
    {n}
    (fin n) =>
    [n][8] -> [7+n][8]
sayHello name = "Hello, " # name
```
And the breakdown:

|||||||||
|-|-|-|-|-|-|-|-|
| `sayHello` | `:` | `{` `n` `}` | `(` `fin n` `)` | `=>` | `[n][8]` | `->` | `[7+n][8]`
| The function `sayHello` | has a type | with type variable `n` | and the constraint that `n` is finite | applied to the type definition | that takes a list of `n` `8`-bit vectors | and returns | a list of `7+n` `8`-bit vectors

This function's name is `sayHello`, it takes in a sequence called
`name` that is `n` octets long and produces a sequence that is `7+n`
octets long, where `n` is finite. The function itself outputs the
concatenation (using the `#` operator) of the string "Hello, " with
 the value of `name`. If we wanted to enforce that the length of `n` was less than
some value, we could add another constraint, like so:

```cryptol
sayHello:
    {n}
    (n <= 12) =>
    [n][8] -> [7+n][8]
sayHello name = "Hello, " # name
```

Now, since `n` is less than or equal to twelve, it's clearly finite,
so the `fin n` constraint is extraneous. We could leave it, Cryptol
won't complain, but it's nice to be as concise as possible when typing
functions. A list of all available type constraints can be found by
typing `:browse` into the interpreter and looking for the "Primitive
Types" section. You can also ask for `:help` on any of these, for
example:

```Xcryptol session
labs::Language::Basics> :h fin

    primitive type fin : # -> Prop

Assert that a numeric type is a proper natural number (not 'inf').
```

Let's use the interpreter to send a few values through `sayHello` and
see what happens.

```Xcryptol session
labs::Language::Basics> :s ascii=on
labs::Language::Basics> sayHello "Munkustrap"
"Hello, Munkustrap"
labs::Language::Basics> sayHello "Skimbleshanks"

[error] at <interactive>:1:1--1:25:
  Unsolvable constraints:
    • 12 >= 13
        arising from
        use of expression sayHello
        at <interactive>:1:1--1:9
    • Reason: It is not the case that 12 >= 13
```

Here we see that `sayHello` happily accepts a 10-octet sequence but
wholeheartedly rejects a 13-octet sequence. This is the type system
in action! Let's also briefly take a look at the type for the
concatenation operator `#`.

```Xcryptol session
labs::Language::Basics> :t (#)
(#) : {front, back, a} (fin front) =>
        [front]a -> [back]a -> [front + back]a
```

We can pretty accurately guess what this function is doing just by
looking at its type. Here we see that `#` takes two arguments. The
first is a sequence of `front` many elements of type `a`. The second
is a sequence of `back` many elements, also of type `a`. The function
returns a sequence of `front + back` many elements, again of type
`a`. The type variable `a` is unconstrained (there are no type
constraints levied on it) and so `#` will accept sequences of any type
--- a sequence of bits, a sequence of sequences, a sequence of tuples,
etc. The `fin front` constraint tells us that the first sequence has
to have a finite number of elements, and the absence of constraints on
`back` means that the second argument can have any number (even an
infinite number) of elements. Since sequences (in some sense) start
from the left, it doesn't make sense to concatenate something onto the
back of an infinite sequence, but it seems perfectly fine to
concatenate something onto the front of an infinite sequence.

All that aside, the `sayHello` example above is a bit silly, but when
utilized fully, the type system acts to protect functions from being
called in a way that is potentially harmful. For example, let's say we
had a function that accesses the 12th bit of a bitvector. This can be
achieved using Cryptol's `@` operator which performs 0-based indexing
from the left (indexing sequences is explained in more detail later
on). The type system should be used to make sure that such a function
can only be called with bitvectors with at least 13 bits, like so:

```cryptol
bitTwelve :
    {n}
    (fin n, n >= 13) =>
    [n] -> Bit
bitTwelve x = x@12
```

Let's use the interpreter to send a few values through `bitTwelve` and
see what happens.

```Xcryptol session
labs::Language::Basics> bitTwelve 0b101100101001

[error] at <interactive>:1:1--1:25:
  Unsolvable constraints:
    • 12 >= 13
        arising from
        use of expression bitTwelve
        at <interactive>:1:1--1:10
    • Reason: It is not the case that 12 >= 13
labs::Language::Basics> bitTwelve 0b1010101010100100101010101010101010101
False
```

As expected, the type constraint forces the function to only accept
bitvectors with more than 12 bits.

For this course, we restrict ourselves to type variables and
constraints involved with sequences. This means (while you work
through the material here) you can always think about type variables
as representing the **sizes** (or length) of sequences, and type
constraints as constraints on those sizes. Type variables and
constraints can represent more, but these extensions are not used or
covered in this course.

With this idea in mind (type variables as sizes), many procedural
programming languages treat the sizes of sequences as value variables
. For example, in C, one needs to pass the length of an array as a
value variable, like so:

```C
int F (int *array, int size)
```

And `F` has to trust that the length of `array` really is
`size`. Whereas in Cryptol we would write `F` as:

```comment
F : {size} (fin size) => [size][32] -> [32]
```

In Cryptol, `array` and `size` are different classes of variables, and they are 
strongly linked so that `F` doesn't have to trust that the length of
`array` really is `size`. This kind of linkage is called [Strong
typing](https://en.wikipedia.org/wiki/Strong_and_weak_typing) and generally 
refers to use of programming language types in order to both
capture invariants of the code, and ensure its correctness, and
definitely exclude certain classes of programming errors.

Now, because there are two classes of variables, there are distinct
ways of passing type variables and value variables to a function. The
material above demonstrated passing value variables. We'll now
demonstrate how to pass type variables using the backtick `` ` ``
character (usually on a key shared with `~` positioned in the upper
left of the keyboard) and curly braces `{}`.

Let's make a function that repeats a value of type `a` exactly `n`
times, where `a` and `n` are type variables. To create a repeating sequence,
this function uses what's called a **sequence comprehension**, but you
can ignore that for now; it gets covered later.

```cryptol
repeat :
    {n, a}
    () =>
    a -> [n]a
repeat value = [ value | _ <- zero : [n] ]
```

**EXERCISE**: Here are a few examples demonstrating how to pass type
and value variables to this function. Please try typing these examples
into the interpreter and consider the output, and trying your own
examples as curiosity strikes you.

```cryptol
polyType0 = repeat`{a=[64], n=2} 7

polyType1 = repeat`{n=4, a=[64]} 7

polyType2 = repeat`{a=Bit, n=20} True

polyType3 = repeat`{n=20, a=Bit} True

polyType4 = repeat`{n=20} True

polyType5 = repeat`{n=4, a=[2][3]} zero

polyType6 = repeat`{n=4, a=[3][7]} [1, 2, 3]

polyType7 = repeat`{n=4} ([1, 2, 3] : [3][7])

polyType8 = repeat 7 : [5][16]

polyType9 = repeat`{a=[16]} 7 : [5][_]

polyType10 = repeat`{n=5} 7 : [_][16]

polyType11 = repeat`{a=[16], n=5} 7

polyType12 = repeat`{5, [16]} 7

polyType13 = repeat`{5} (7 : [16])
```

You'll see that you can either pass type variables or let Cryptol infer
the type variables from the type of the output. Also, those last two examples
are demonstrating that you can pass type parameters based on position,
that is, since the type of repeat declares `{n, a}` as type variables
**in that order** (`n` first, then `a` second), Cryptol will infer
which value goes with which type variable based on its position inside
the curly braces, so you don't need to provide the `name=` part.

**EXERCISE**: Write a function called `zeroPrepend` that prepends `n`
`False` bits onto the beginning of an `m`-bit bitvector called
`input`. You'll need to use the `#` operator. Feel free to use the
`repeat` function we wrote above, though there are solutions that
don't require it.

```cryptol
// Uncomment and fill in
//zeroPrepend : {} (?) => ? -> ?
zeroPrepend input = undefined
```

Check your function by running these tests in the interpreter and
seeing that you get the same results:

```Xcryptol session
labs::Language::Basics> :s base=2
labs::Language::Basics> zeroPrepend`{n=7} 0b111
0b0000000111
labs::Language::Basics> zeroPrepend`{n=3, m=inf} zero
[False, False, False, False, False, ...]
labs::Language::Basics> zeroPrepend`{m=6} 5 : [10]
0b0000000101
labs::Language::Basics> zeroPrepend`{5, 6} 15
0b00000001111
labs::Language::Basics> :s base=16
```

### Demoting Types to Values

Because type variables and value variables are different classes of
variables, they cannot interact directly (for example, we cannot write
an expression equating the two). If we think of these two
classes being in a hierarchy, type variables would be above value
variables. With this hierarchy in mind, Cryptol does allow type variables
to be **demoted** to value variables, but value variables cannot be
promoted to type variables. For example, the following is not
possible.

```comment
notPossible size = 0 : [size]
```

We cannot go from a value variable (`size` on the left) up to a type
variable (`size` on the right). However, we can go down by using the backtick `` ` ``
character. For example:

```cryptol
appendSize :
    {size}
    (fin size, 32 >= width size) =>
    [size][32] -> [size+1][32]
appendSize input = input # [`size]
```

Here we concatenate the size of a sequence onto the end of that sequence. To read the
function definition more verbatim: 
>`appendSize` takes an input named
`input` that is a sequence of `size` number of 32-bit elements and
outputs a sequence of `size+1` 32-bit elements, where the first `size`
elements are `input` and the last element is the size of the input
sequence. 

When type variables are demoted to value variables, they
must take on a type. Cryptol usually infers the correct type, and in
this case `` `size `` becomes a 32-bit value. It is because of this
that the function has `32 >= width size` as a type constraint. If
`size` were greater than `2^^32`, it couldn't be demoted into a 32-bit
value because it wouldn't fit! So, the demotion here forces us to add
this extra type constraint. Luckily, if you forget to add such things,
Cryptol will generally complain and let you know what you forgot. For
example, if we remove that constraint and reload this file we see:

```Xcryptol session
  Failed to validate user-specified signature.
    in the definition of 'appendSize', at Basics.md:923:1--923:11,
    we need to show that
      for any type size
      assuming
        • fin size
      the following constraints hold:
        • 32 >= width size
            arising from
            use of literal or demoted expression
```

This essentially says that Cryptol won't accept the function unless we
add the constraint that `32 >= width size`, or some stronger
constraint --- we could, if we wanted, add that `size < 7` as it
subsumes the more general constraint that Cryptol is inferring.

As a quick aside, you may be wondering why `` `size `` is inside
brackets (`[]`). This is due to the fact that Cryptol can only
concatenate sequences that are the same dimension. `input` is a
2-dimensional sequence, and `` `size `` is a 1-dimensional
sequence. So we surround it in brackets (`` [`size] ``) to turn it
from a 32-bit bitvector into a sequence of one 32-bit bitvector (a
2-dimensional sequence).

### Type synonyms

You can define type synonyms using the `type` keyword. For example

```cryptol
type myType x = [x][x]
```

```Xcryptol session
labs::Language::Basics> :s base=2
labs::Language::Basics> zero : myType 2
[0b00, 0b00]
labs::Language::Basics> zero : myType 5
[0b00000, 0b00000, 0b00000, 0b00000, 0b00000]
```

## Judicious Type System Usage

### Don't let the type system do your work

Cryptol's type system tries to infer the types of functions lacking a
type signature. Sometimes it comes up with a more general type than
you were imagining. This causes problems:
  * Perhaps you only want your function to be applicable on a smaller
    set of types (usually minor, but occasionally major).
  * Error messages can become even more incomprehensible! (Major)

### Do let the type system work for you

Type signatures for functions are wonderful bits of documentation. It
is much easier to see what's going on if you use type synonyms and
signatures.  Impacts:

  * cleaner code
  * easier for other tools to consume/reason about

### Provide additional types to aid in debugging

Many of the errors in coding Cryptol will be instances of type
mismatching. If you can't see your problem based on the error message,
try adding more type annotations. This:
  * makes the interpreter do less work trying alternative
    possibilities and, consequently, can make error messages more
    comprehensible
  * reduces the body of code to examine for bugs (a sort of binary bug
    search)
  * can get you to notice where you mucked up

## Local Definitions

All the functions we've written so far have been one-liners (well,
essentially). This section introduces the `where` clause, a mechanism
that allows you to create local definitions in functions. There's
really not too much to this, but you'll use it in almost every Cryptol
function you'll ever write, so consider it important.

Here we describe what a function looks like in Cryptol. (For the numbered identifiers here, we limit ourselves to two or three examples, but in reality there can be any number.)

```comment
functionName :
    {typeVariable0, typeVariable1}
    (typeConstraint0, typeConstraint1) =>
    inputType0 -> inputType1 -> outputType
functionName input0 input1 =
    output
  where
    localVariable0 = expression0
    localVariable1 = expression1
    output = expression2
```
Here's a breakdown of how to read it:

Function type specification:
|||
|-|-|
| `functionName` | `:`
| The function `functionName` | has a type

||
|-|
| `{` `typeVariable0` `,` `typeVariable1` `}`
| with type variables `typeVariable0` and `typeVariable1`

|||
|-|-|
| `(` `typeConstraint0` `,` `typeConstraint1` `)` | `=>`
| and the constraints `typeConstraint0` and `typeConstraint1` | applied to the type definition

||||||
|-|-|-|-|-|
| `inputType0` | `->` | `inputType1` | `->` | `outputType`
| that takes `inputType0` | and | `inputType1` | and returns | `outputType`.

Function definition:
|||||
|-|-|-|-|
| `functionName` | `input0` | `input1` | `=`
| The function `functionName` | takes `input0` | and `input1` | and returns

||
|-|
| `output` |
| the value of `output`,

||
|-|
| `where` |
| which is computed after 

||
|-|
| `localVariable0` `=` `expression0`
| `localVariable0` is assigned the value of `expression0`,

||
|-|
| `localVariable1` `=` `expression1`
| `localVariable1` is assigned the value of `expression1`,

||
|-|
| `output` `=` `expression2`
| and `output` is assigned the value of `expression0`.

Here's an example that demonstrates the use of a `where` clause:

```cryptol
addMult :
    {n}
    (fin n) =>
    [n] -> [n] -> [n] -> [n]
addMult a b c = ab + bc
  where
    ab = a * b
    bc = b * c
```
And the breakdown:

|||||||||||||
|-|-|-|-|-|-|-|-|-|-|-|-|
| `addMult` | `:` | `{n}` | `(fin n)` | `=>` | `[n]` | `->` | `[n]` | `->` | `[n]` | `->` | `[n]`
| The function `addmult` | has a type | with type variable `n` | and the constraint that `n` is finite | applied to the type definition | that takes an `n`-bit vector | and&nbsp;  | an `n`-bit vector | and&nbsp; | an `n`-bit vector | and returns | an `n`-bit vector.

## Properties

Cryptol has a built-in automated theorem proving interface. This lab
doesn't go over this capability except to say that you can designate
functions with an output type of `Bit` as properties using the
`property` keyword. The purpose of this keyword is mostly to help
document and differentiate functions that are used to compute a
cryptographic algorithm, with functions that express properties about
a cryptographic algorithm. For example, here we have two ways to
compute the same function, and a property stating that they are
equivalent for all inputs:

```cryptol
/**
 * Checks if any of the 4 bytes of a 32 bit word is zero. Returns true
 * if any byte is zero, returns false otherwise.
 */
anyZeroByteOpt : [32] -> Bit
anyZeroByteOpt v =
  ~((((v && 0x7F7F7F7F) + 0x7F7F7F7F) || v) || 0x7F7F7F7F) != 0
  
anyZeroByteSpec : [32] -> Bit
anyZeroByteSpec bytes =
    b0 == 0 \/ b1 == 0 \/ b2 == 0 \/ b3 == 0
  where
    [b0, b1, b2, b3] = split bytes : [4][8]
    
property anyZeroByteCorrect bytes =
    anyZeroByteOpt bytes == anyZeroByteSpec bytes
```

Cryptol's `:prove` interpreter command will cue on the `property`
keyword, trying to prove every `property` in scope. The `:prove`
command also works if you give it a property directly, like so:

```Xcryptol session
labs::Language::Basics> :prove anyZeroByteCorrect
Q.E.D.
(Total Elapsed Time: 0.009s, using "Z3")
```

Here, `:prove` tells Cryptol to call out to an external theorem prover
(here, Z3) to try and prove the property. Cryptol also supports a
light-weight quick check interface `:check` that runs some random
inputs through a property, rather than trying to prove it for all
inputs. Cryptol also allows you to *find* solutions to a property via
its `:sat` command. For example,

```Xcryptol session
labs::Language::Basics> :sat \x -> increment x < x
Satisfiable
(\x -> increment x < x) 0xffffffff = True
(Total Elapsed Time: 0.009s, using "Z3")
```

Here we used a *lambda* function (indicated by `\`), 
a simple way to create a function
without giving it a name. We'd read the above as, "Cryptol, find an
assignment to `x` such that `increment x < x`." And since the type of
`increment` forces `x` to be a 32-bit bitvector, `increment
0xffffffff` overflows to zero, yielding the solution 0xffffffff.

## Operators

Cryptol's `:help` command will provide a brief description of an
operator by issuing `:help` (`:h` for short)
followed by the name of the operator in parentheses. For example:

```Xcryptol session
Cryptol> :help (@)

    (@) : {n, a, ix} (fin ix) => [n]a -> [ix] -> a

Precedence 100, associates to the left.

Index operator.  The first argument is a sequence.  The second argument is
the zero-based index of the element to select from the sequence.
```

Many languages differentiate signed and unsigned numbers at the type
level (e.g. C's `uint32` and `int32`). Cryptol has separate operators
for signed operations which are indicated by a suffixed `$`. Most of
the time you don't need them, as cryptography tends to use nonnegative
numbers. In case you do, Cryptol also has `carry`, `scarry`, and
`sborrow` operators for computing overflow and underflow of addition
and subtraction.

Where appropriate, operators act element-wise (or "blast through")
typing constructs like sequences, tuples and records.

```Xcryptol session
labs::Language::Basics> [[0, 1], [1, 2]] + [[3, 5], [8, 13]]
[[3, 6], [9, 15]]
labs::Language::Basics> (3, (1, 4)) + (1, (5, 9))
(4, (6, 13))
labs::Language::Basics> {x = 1, y = 3} + {y = 6, x = 10}
{x = 11, y = 9}
labs::Language::Basics> [(0, 1), (4, 9), (16, 25)].1
[1, 9, 25]
labs::Language::Basics> [{x = 1, y = 3}, {y = 6, x = 10}].y
[3, 6]
```

Following are some really quick examples of operators to remind you
and show some tricks of Cryptol. Feel free to follow along by running
these examples in the interpreter yourself.

### Arithmetic: `+`, `-`, `*`, `/`, `%` and `^^`
#### Signed versions: `/$` and `%$`

```Xcryptol session
labs::Language::Basics> 1 + 1
Showing a specific instance of polymorphic result:
  * Using 'Integer' for type argument 'a' of '(Cryptol::+)'
2
labs::Language::Basics> 1 + 1 : [1]
0x0
labs::Language::Basics> 2^^127 - 1 // a 33 digit Mersenne prime
Showing a specific instance of polymorphic result:
  * Using 'Integer' for type argument 'a' of '(Cryptol::^^)'
170141183460469231731687303715884105727
```

The first example defaults to type `Integer`. In the second, 1-bit
addition is explicitly stated so that the computation is essentially
modular addition (XOR). The third shows that `^^` is exponentiation.

The division (`/`) operation is not what a mathematician imagines in
modular arithmetic. For instance `3 * 3 == 1 : [3]` so a mathematician
would expect `1 / 3 == 3 : [3]` since division is the inverse of
multiplication. However, in Cryptol `1 / 3 == 0 :
[3]`. Mathematically, `/` and `%` yield the quotient and remainder,
respectively, in
[Euclidean division](https://en.wikipedia.org/wiki/Euclidean_division).

### Bitwise logical: negation `~`, conjunction `&&`, disjunction `||` and exclusive-or `^`

```Xcryptol session
labs::Language::Basics> :s base=2
labs::Language::Basics> ~0b000011001101
0b111100110010
labs::Language::Basics> 0b111100110010 && 0b100001001101
0b100000000000
labs::Language::Basics> 0b000011010000 ^ 0b000000001001
0b000011011001
labs::Language::Basics> 0b100000000000 || 0b000011011001
0b100011011001
```

### Comparison:`==`, `!=`, `<` , `<=`, `>` and `>=`
#### Signed versions: `<$`, `<=$`, `>$` and `>=$`

```Xcryptol session
labs::Language::Basics> [~1, 1] == [6 : [3], 3 * 3]
True
labs::Language::Basics> [~1, 1] == [6 : [4], 3 * 3]
False
```

In the first example, `6` is the literal value that requires the most bits and is
given type `[3]`. That makes both sides of the equality test have type
`[2][3]` (two elements of three bits each). Now `~1 : [3]` is `0b110`
or `6` in decimal and `3 * 3 : [3]` is `1 : [3]`, so `[~1, 1] == [6, 1]
== [6, 3 * 3]`.

In the second example, `6` is given type `[4]`, so both sides have
type `[2][4]`. Now `~1 : [4]` is `0b1110` or `14` in decimal and
`3 * 3 : [4]` is `9` in decimal. We have `[~1, 1] == [14, 1]`
while `[6, 3 * 3] == [6, 9]`, so equality fails.

_**It can be crucially important to be precise about the widths of
things!**_

Comparisons are lexicographic on sequences of numbers.

```Xcryptol session
labs::Language::Basics> [1, 2] < [1, 3]
True
labs::Language::Basics> [1, 2] < [1, 2]
False
```

### Shifts and Rotates: `<<`, `>>`, `<<<` and `>>>`
#### Signed version: `>>$`

```Xcryptol session
labs::Language::Basics> 0xa5a << 4
0x5a0
labs::Language::Basics> 0xa5a << 12
0x000
labs::Language::Basics> 0xa5a <<< 16
0x5aa
```

### Indexing and slicing: `@`, `!`, `@@` and `!!`

```Xcryptol session
labs::Language::Basics> "cat" @ 0
'c'
labs::Language::Basics> "dog" @@ [2, 1, 1, 0, 0, 1, 2]
"gooddog"
labs::Language::Basics> "cow" ! 0
'w'
```

Notice that these operators all use 0-based indexing: `@` and `@@`
from the beginning of the sequence and `!` and `!!` from the end.

### Concatenation: `#`

```Xcryptol session
labs::Language::Basics> "dog" # "cow" // Moof!
"dogcow"
```

### Shortcutting logical: `/\`, `\/` and `==>`

These are most often used in property statements. `/\` is "and", `\/`
is "or" and `==>` is "implies". They have very low precedence.

```Xcryptol session
labs::Language::Basics> 1 == 5 \/ 5 == 5
True
labs::Language::Basics> False ==> 1 == 5 /\ 1 != 5
True
```

### `if ... then ... else`

Cryptol's `if ... then ... else` is much like C's ternary operator
`?`...`:`. It is not like the `if ... then ... else` control
structure.

```Xcryptol session
labs::Language::Basics> 2 + (if 10 < 7 then 12 else 4) + 2 : Integer
8
```

**EXERCISE**: Specify the Speck2n round function from page 14 of the
[Simon and Speck specification document](404.pdf). Here we provide
you with the S (rotate) functions and the inverse round function
`R'`. There are also two properties that you can use to prove your
work. An example of how to do this follows below.

```cryptol
S amount value = value <<< amount

S' amount value = value >>> amount

//Uncomment and fill in this definition according to the Speck specification:
//R :
//  {?}
//  (?) =>
//  ?
R k (x, y) =
    undefined

R' :
    {n}
    (fin n) =>
    [n] -> ([n], [n]) -> ([n], [n])
R' k (x, y) =
    (S a ((x ^ k) - S' b (x ^ y)), S' b (x ^ y))
  where
    n = `n : Integer
    a = if n == 16 then 7 else 8 : [4]
    b = if n == 16 then 2 else 3 : [2]

RInverseProperty :
    {n}
    (fin n) =>
    [n] -> ([n], [n]) -> Bit
property RInverseProperty k (x, y) =
    R' k (R k (x, y)) == (x, y)
```

Here we demonstrate proving `RInverseProperty` for 32-bit inputs and
64-bit inputs. You should run the following commands after writing
your specification of `R`. Cryptol will tell you when your `R` is
correct by printing `Q.E.D.`. This means Cryptol has proven that your
`R` is correct for all possible inputs (which is either `2^^96` for
the 32-bit proof or `2^^192` for the 64-bit proof).

```Xcryptol session ci-none
labs::Language::Basics> :prove RInverseProperty`{32}
Q.E.D.
(Total Elapsed Time: 0.008s, using "Z3")
labs::Language::Basics> :prove RInverseProperty`{64}
Q.E.D.
(Total Elapsed Time: 0.008s, using "Z3")
```

## Common Primitives

Again, Cryptol's `:help` command will provide a brief description of the
primitives in the section by issuing `:help` followed
by the name of the primitive.

### Collections of all `False` or all `True` bits

  * `0` is a sequence of `False` bits whose type is determined by the
    context.

```Xcryptol session
  labs::Language::Basics> 0 : [12]
  0x000
```

  * `zero` is an arbitrary collection of `False` bits whose type is
    determined by the context.

```Xcryptol session
  labs::Language::Basics> zero : ([8], [4])
  (0x00, 0x0)
```

Here we have produced an ordered pair of a 0 octet and a 0 nibble.
  * `~0` and `~zero` produce all `True` bits correspondingly.


### List manipulation: `take`, `drop`, `head`, `tail`, `last` and `reverse`

```Xcryptol session
labs::Language::Basics> take "dogcow" : [3][8]
"dog"
labs::Language::Basics> drop [2, 3, 5, 7, 11] : [3]Integer
[5, 7, 11]
labs::Language::Basics> head [1, 2, 3] : Integer
1
labs::Language::Basics> tail [0, 1, 1] : [2]Integer
[1, 1]
labs::Language::Basics> last [2, 3, 5, 7, 11] : Integer
11
labs::Language::Basics> reverse [0, 0, 1] : [3]Integer
[1, 0, 0]
```

Of course, the sizes of lists have to be big enough for 
the requested operation. Also, notice that
`head` (which is equivalent to `@0`) and `last` (which is equivalent to
`!0`) return an element, while the others return lists.

Often in a Cryptol program, the context will determine the shapes of
sequences, so that the type annotations (`: [3][8]` and `: [3]Integer`
above) will then be unnecessary.

### List shape manipulation: `split`, `groupBy`, `join`, `transpose`

```Xcryptol session
labs::Language::Basics> split`{8} 0xdeadbeef
[0xd, 0xe, 0xa, 0xd, 0xb, 0xe, 0xe, 0xf]
labs::Language::Basics> groupBy`{4} 0xdeadbeef
[0xd, 0xe, 0xa, 0xd, 0xb, 0xe, 0xe, 0xf]
labs::Language::Basics> join [0xca, 0xfe]
0xcafe
labs::Language::Basics> transpose [[1, 2], [3, 4]]
Showing a specific instance of polymorphic result:
  * Using 'Integer' for type of sequence member
[[1, 3], [2, 4]]
```

### Functional programming operators: `sum`, `map`, `iterate`, `foldl`

Cryptol supports a few common idioms in functional programming. This
section briefly touches upon five of these.

The `sum` operator takes a sequence of elements and accumulates them.
Similar to other operators, `sum` acts element-wise, and as such
accepts sequences of any type that arithmetic can be applied to.

```Xcryptol session
labs::Language::Basics> sum [1, 2, 3, 4, 5]
Showing a specific instance of polymorphic result:
  * Using 'Integer' for type of sequence member
15
labs::Language::Basics> sum [ [1, 2], [3, 4], [5, 6] ]
Showing a specific instance of polymorphic result:
  * Using 'Integer' for type of sequence member
[9, 12]
labs::Language::Basics> sum (sum [ [1, 2], [3, 4], [5, 6] ])
Showing a specific instance of polymorphic result:
  * Using 'Integer' for type of sequence member
21
```

The `map` operator applies an operation to each element in a sequence.

```Xcryptol session
labs::Language::Basics> :s base=10
labs::Language::Basics> map increment [1, 2, 3, 4, 5]
[2, 3, 4, 5, 6]
labs::Language::Basics> let sumt (a, b) = a + b
labs::Language::Basics> map sumt [ (1, 2), (3, 4), (4, 5) ]
Showing a specific instance of polymorphic result:
  * Using 'Integer' for type of 1st tuple field
[3, 7, 9]
labs::Language::Basics> :s base=2
labs::Language::Basics> map reverse [0b10110, 0b00101, 0b00111]
[0b01101, 0b10100, 0b11100]
```

The `iterate` operator maps a function iteratively over an initial
value, producing an infinite list of successive function applications.

```Xcryptol session
labs::Language::Basics> :s base=10
labs::Language::Basics> iterate increment 0
[0, 1, 2, 3, 4, ...]
labs::Language::Basics> let skipBy a x = x + a
labs::Language::Basics> iterate (skipBy 3) 0
Showing a specific instance of polymorphic result:
  * Using 'Integer' for 1st type argument of '<interactive>::skipBy'
[0, 3, 6, 9, 12, ...]
```

<<<<<<< HEAD
The `foldl` operator transitions an initial state given a 'next state'
function and a list of elements to act on at each transition. `scanl`
works just like `foldl`, but returns the state at each transition (hence, a sequence of states),
rather than the final state. In fact, `foldl == last scanl`.
=======
The `scanl` operator transitions an initial state given a 'next state'
function and a sequence of elements to act on at each transition.  `scanl` 
returns the sequence of initial and transitioned states. `foldl`, which 
you may find more useful, works just like `scanl`, but returns only the final 
state after all transitions. In fact, `foldl == last scanl`.
>>>>>>> eb03b448

```Xcryptol session
labs::Language::Basics> scanl (+) 0 [1, 2, 3, 4, 5]
Showing a specific instance of polymorphic result:
  * Using 'Integer' for type of sequence member
[0, 1, 3, 6, 10, 15]
labs::Language::Basics> foldl (+) 0 [1, 2, 3, 4, 5]
Showing a specific instance of polymorphic result:
  * Using 'Integer' for type of sequence member
15
labs::Language::Basics> let step state c = if c == True then state+1 else state-1
labs::Language::Basics> scanl step 0 [True, True, False, False, True]
Showing a specific instance of polymorphic result:
  * Using 'Integer' for 1st type argument of '<interactive>::step'
[0, 1, 2, 1, 0, 1]
labs::Language::Basics> foldl step 0 [True, True, False, False, True]
Showing a specific instance of polymorphic result:
  * Using 'Integer' for 1st type argument of '<interactive>::step'
1
labs::Language::Basics> scanl (<<) 1 [1, 2, 3, 4] : [5][12]
[0b000000000001, 0b000000000010, 0b000000001000, 0b000001000000, 0b010000000000]
labs::Language::Basics> :s base=2
labs::Language::Basics> foldl (<<) 1 [1, 2, 3, 4] : [12]
0b010000000000
```

In most Cryptol programs, the context will enforce the size of things,
so the type annotations shown in these examples need not be present.

## Small Functions

Cryptol programs are just sequences of appropriate functions applied
in the correct order. Good Cryptol features small, easy to understand
functions composed into conceptually bigger ones. This is good
computer science in general, but in Cryptol it is even more
advantageous:
  * Easy to test --- Cryptol's interpreter makes it very cheap to try
    your functions out.
  * Encourages programming with properties --- Properties can be
    tested easily and, as we'll see, proven to provide guarantees
    about code. Moreover, properties serve as another kind of
    documentation!

## Writing Loops

### Or not...

Many of Cryptol's operators naturally extend element-wise over
    nested sequences to any depth.

```Xcryptol session
labs::Language::Basics> [[[2, 3], [5, 7]], [[11, 13], [17, 19]]] + [[[0, 1], [1, 2]], [[3, 5], [8, 13]]]
Showing a specific instance of polymorphic result:
  * Using 'Integer' for type of sequence member
[[[2, 4], [6, 9]], [[14, 18], [25, 32]]]
```

So we don't have to write loops within loops to process these
    sorts of multidimensional arrays.
All of the arithmetic, bitwise logical, and comparison operators work
    element-wise over nested sequences!

### Loop indices

Enumerations serve to provide the indices to loops.

```Xcryptol session
labs::Language::Basics> [1..10]
Showing a specific instance of polymorphic result:
  * Using 'Integer' for type argument 'a' of 'Cryptol::fromTo'
[1, 2, 3, 4, 5, 6, 7, 8, 9, 10]
labs::Language::Basics> [1, 3..10]
Showing a specific instance of polymorphic result:
  * Using 'Integer' for type argument 'a' of 'Cryptol::fromThenTo'
[1, 3, 5, 7, 9]
```

#### Infinite indices

You can have "infinite" enumerations with `...`.

```Xcryptol session
labs::Language::Basics> [1...]
Showing a specific instance of polymorphic result:
  * Using 'Integer' for type argument 'a' of 'Cryptol::infFrom'
[1, 2, 3, 4, 5, ...]
```

So long as only a finite prefix of any "infinite" calculation is
needed we're fine.

### Loops to accumulate a value

Loops to accumulate a value are often simple calculations over
indices.

```Xcryptol session
labs::Language::Basics> sum [1..100]
Showing a specific instance of polymorphic result:
  * Using 'Integer' for type argument 'a' of 'Cryptol::fromTo'
5050
```

### Loops with functions on the indices

Loops with functions on the indices are written as **sequence
comprehensions**. From the [Cryptol
manual](https://github.com/GaloisInc/cryptol/blob/master/docs/ProgrammingCryptol.pdf),
Section 1.6.2:

> A Cryptol comprehension is a way of programmatically computing the
> elements of a new sequence, out of the elements of existing
> ones. The syntax is reminiscent of the set comprehension notation
> from ordinary mathematics, generalized to cover parallel branches

```Xcryptol session
labs::Language::Basics> [ n^^3 | n <- [0..10] ]
Showing a specific instance of polymorphic result:
  * Using 'Integer' for type argument 'a' of 'Cryptol::fromTo'
[0, 1, 8, 27, 64, 125, 216, 343, 512, 729, 1000]
```

Star Trek's (T.O.S.) warp factor light speed multipliers!

||||||||
|-|-|-|-|-|-|-|
| `[` | `n^^3` | `|` | `n` | `<-` | `[0..10]` | `]`
| Generate the sequence | with elements of the form `n^^3` | where | `n` | draws from | the sequence `0` through `10`.
||||||||

We refer to the right-hand side (`n <- [0..10]`)
as a branch. With multiple branches, there are two choices for how the
values are drawn from the branches, *cartesian* (`,` between
branches), or in *parallel* (`|` between branches). For example:

```Xcryptol session
labs::Language::Basics> [ (a, b) | a <- [0..3] , b <- [0..7] ]
Showing a specific instance of polymorphic result:
  * Using 'Integer' for type argument 'a' of 'Cryptol::fromTo'
  * Using 'Integer' for type argument 'a' of 'Cryptol::fromTo'
[(0, 0), (0, 1), (0, 2), (0, 3), (0, 4), (0, 5), (0, 6), (0, 7),
 (1, 0), (1, 1), (1, 2), (1, 3), (1, 4), (1, 5), (1, 6), (1, 7),
 (2, 0), (2, 1), (2, 2), (2, 3), (2, 4), (2, 5), (2, 6), (2, 7),
 (3, 0), (3, 1), (3, 2), (3, 3), (3, 4), (3, 5), (3, 6), (3, 7)]
labs::Language::Basics> [ (a, b) | a <- [0..3] | b <- [0..7] ]
Showing a specific instance of polymorphic result:
  * Using 'Integer' for type argument 'a' of 'Cryptol::fromTo'
  * Using 'Integer' for type argument 'a' of 'Cryptol::fromTo'
[(0, 0), (1, 1), (2, 2), (3, 3)]
```

These two types can mix, though this is not often found when
specifying cryptography.

```Xcryptol session
labs::Language::Basics> [ (a, b, c) | a <- [0..2] , b <- [3..4] | c <- [5..10] ]
Showing a specific instance of polymorphic result:
  * Using 'Integer' for type argument 'a' of 'Cryptol::fromTo'
  * Using 'Integer' for type argument 'a' of 'Cryptol::fromTo'
  * Using 'Integer' for type argument 'a' of 'Cryptol::fromTo'
[(0, 3, 5), (0, 4, 6), (1, 3, 7), (1, 4, 8), (2, 3, 9), (2, 4, 10)]
```

The previously described functional programming idioms can all be
implemented using sequence comprehension. For example:

  * `map`
    ```Xcryptol session
    labs::Language::Basics> let sumt (a, b) = a + b
    labs::Language::Basics> map sumt [ (1, 2), (3, 4), (4, 5) ]
    Showing a specific instance of polymorphic result:
      * Using 'Integer' for type of 1st tuple field
    [3, 7, 9]
    labs::Language::Basics> [ sumt (a, b) | (a, b) <- [ (1, 2), (3, 4), (4, 5) ] ]
    Showing a specific instance of polymorphic result:
      * Using 'Integer' for the type of '<interactive>::b'
    [3, 7, 9]
    ```
  * `iterate`
    ```Xcryptol session
    labs::Language::Basics> let skipBy a x = x + a : Integer
    labs::Language::Basics> iterate (skipBy 3) 0
    [0, 3, 6, 9, 12, ...]
    labs::Language::Basics> let seq = [0] # [ skipBy 3 s | s <- seq ]
    labs::Language::Basics> seq
    [0, 3, 6, 9, 12, ...]
    ```
  * `scanl` and `foldl`
    ```Xcryptol session
    labs::Language::Basics> scanl (+) 0 [1, 2, 3, 4, 5]
    Showing a specific instance of polymorphic result:
      * Using 'Integer' for type of sequence member
    [0, 1, 3, 6, 10, 15]
    labs::Language::Basics> let seq = [0] # [ a + b | a <- seq | b <- [1, 2, 3, 4, 5] ]
    labs::Language::Basics> seq
    Showing a specific instance of polymorphic result:
      * Using 'Integer' for the type of 'b'
    [0, 1, 3, 6, 10, 15]
    labs::Language::Basics> foldl (+) 0 [1, 2, 3, 4, 5]
    Showing a specific instance of polymorphic result:
      * Using 'Integer' for type of sequence member
    15
    labs::Language::Basics> last seq
    Showing a specific instance of polymorphic result:
      * Using 'Integer' for 1st type argument of '<interactive>::seq'
    15
    ```

### Loops that modify an accumulator in place

Loops that modify an accumulator in place become self-referential
sequence comprehensions. The following example illustrates this.

## Simple Block Encryption Example

```cryptol
keyExpand : [32] -> [10][32]
keyExpand key = take roundKeys // take leverages the type signature
  where
    roundKeys : [inf][32]  // a conceptually infinite list
    roundKeys = [key] # [ roundKey <<< 1 | roundKey <- roundKeys ]

encrypt : [32] -> [32] -> [32]
encrypt key plainText = cipherText
  where
    roundKeys = keyExpand key
    roundResults = [plainText] # [ roundResult ^ roundKey
                                 | roundResult <- roundResults
                                 | roundKey <- roundKeys
                                 ]
    cipherText = last roundResults
```

Here's an English-language breakdown of the first self-referential sequence comprehension above:



||||||||||||
|-|-|-|-|-|-|-|-|-|-|-|
| `roundKeys` | `=` | `[key]` | `#` | `[` | `roundKey <<< 1` | `|` | `roundKey` | `<-` | `roundKeys` | `]`
| The sequence `roundKeys` | is defined as | an initial `key` | followed by | the sequence | with elements of the form `roundKey <<< 1` | where | `roundKey` | draws from | the generated sequence `roundKeys` itself.
||||||||||||

Many block ciphers are just variations of the above theme. 
Here's a sample of it in action:

```Xcryptol session
labs::Language::Basics> encrypt 0x1337c0de 0xdabbad00
0x6157c571
labs::Language::Basics> encrypt 0 0xdabbad00
0xdabbad00
```

The latter shows that you can still write bad crypto with Cryptol!

Notice that both `roundKeys` in `keyExpand` and `roundResults` in
`encrypt` are self-referential sequences, a paradigm that will often
occur when coding cryptography.


## Laziness

Cryptol's evaluation strategy is
[lazy](https://en.wikipedia.org/wiki/Lazy_evaluation)
a.k.a. "call-by-need". I.e., computations are not performed until
necessary. So

```cryptol
abs : [32] -> [32]
abs n = if n >= 0 then n else -n

lazyAbsMin : [32] -> [32] -> [32]
lazyAbsMin x y = if x == 0 then 0 else min (abs x) (abs y)
```

Does not produce an error when `x` is zero, regardless of the value of
`y`. For instance:

```Xcryptol session
labs::Language::Basics> lazyAbsMin 1 (0/0)

division by 0
labs::Language::Basics> lazyAbsMin 0 (0/0)
0x00000000
```

# Post face

Go forth and write correct cryptographic algorithms!<|MERGE_RESOLUTION|>--- conflicted
+++ resolved
@@ -1707,18 +1707,11 @@
 [0, 3, 6, 9, 12, ...]
 ```
 
-<<<<<<< HEAD
-The `foldl` operator transitions an initial state given a 'next state'
-function and a list of elements to act on at each transition. `scanl`
-works just like `foldl`, but returns the state at each transition (hence, a sequence of states),
-rather than the final state. In fact, `foldl == last scanl`.
-=======
 The `scanl` operator transitions an initial state given a 'next state'
 function and a sequence of elements to act on at each transition.  `scanl` 
 returns the sequence of initial and transitioned states. `foldl`, which 
 you may find more useful, works just like `scanl`, but returns only the final 
 state after all transitions. In fact, `foldl == last scanl`.
->>>>>>> eb03b448
 
 ```Xcryptol session
 labs::Language::Basics> scanl (+) 0 [1, 2, 3, 4, 5]
