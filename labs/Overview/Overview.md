--- conflicted
+++ resolved
@@ -586,11 +586,7 @@
 
 Cryptol also has support for common functional programming concepts
 such as `map`, `fold`, and `scan`. For example, a left fold (`foldl`)
-<<<<<<< HEAD
-can be used to compute the sum of the first 100 integers like so:
-=======
 can be used to compute the sum of the first 100 integers:
->>>>>>> faad65fe
 
 ```sh
 labs::overview::overview> foldl (+) 0 [1..100]
