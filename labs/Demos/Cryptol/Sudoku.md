# Introduction

This demo gives an overview of how to solve Sudoku puzzles using
Cryptol's interface to automated theorem provers.

## Prerequisites

Before working through this lab, you'll need 
  * Cryptol to be installed and
  * this module to load successfully.

You'll also need experience with
  * loading modules and evaluating functions in the interpreter and
  * the `:prove` and `:sat` commands.

## Skills You'll Learn

By the end of this demo you'll understand a bit more about how Cryptol
can use its interface to automated theorem provers to perform
computation. Rather than write a search algorithm in Cryptol, one only
needs to write a solution checker in Cryptol (much easier) and then
let the automated theorem prover carry out the search.

## Load This Module

This lab is a
[literate](https://en.wikipedia.org/wiki/Literate_programming) Cryptol
document --- that is, it can be loaded directly into the Cryptol
interpreter. Load this module from within the Cryptol interpreter
running in the `cryptol-course` directory with:

```Xcryptol session
<<<<<<< HEAD
=======
Loading module Cryptol
>>>>>>> 2848a399
Cryptol> :m labs::Demos::Cryptol::Sudoku
Loading module Cryptol
Loading module Cryptol
Loading module labs::Demos::Cryptol::Sudoku
```

We start by defining a new module for this lab and importing some accessory
modules that we will use:

```cryptol
module labs::Demos::Cryptol::Sudoku where
```

You do not need to enter the above into the interpreter; the previous 
`:m ...` command loaded this literate Cryptol file automatically.  
In general, you should run `Xcryptol session` commands in the 
interpreter and leave `cryptol` code alone to be parsed by `:m ...`.

## Sudoku in Cryptol

On 18 Mar 2009, Galois, Inc.
[blogged](https://galois.com/blog/2009/03/solving-sudoku-using-cryptol/)
about how to apply Cryptol to solve
[Sudoku](https://en.wikipedia.org/wiki/Sudoku)
puzzles. Cryptol has advanced greatly since that time, but it can
still be straightforwardly applied toward Sudoku. Here, we port the
original blog entry to a Markdown-Literate Cryptol file, updating the
code for syntax and new features and interjecting occasionally. We
hope to have done justice to the original.

On with the program...

> # Solving Sudoku Using Cryptol
>
> WEDNESDAY, MARCH 18, 2009\
> [DOMAIN SPECIFIC LANGUAGES](https://galois.com/blog/category/domain-specific-languages/),
> [FORMAL METHODS](https://galois.com/blog/category/formal-methods/)\
> Galois, Inc.
>
> Cryptol is a language tailored for cryptographic algorithms. Sudoku
> is a popular puzzle the reader is no-doubt already familiar with.
> We will offer no deep reason why anyone should try to solve Sudoku
> in Cryptol; other than the very fact that it'd be a shame if we
> couldn't! Needless to say, Cryptol has not been designed for
> encoding search algorithms. Nonetheless, some of the features of
> Cryptol and its associated toolset make it extremely suitable for
> expressing certain constraint satisfaction problems very concisely;
> and Sudoku very nicely falls into this category.
>
> ## Representing the board
>
> A Sudoku board can be represented in a variety of ways. We will
> pick the simplest: A sequence of 9 rows, each of which has 9
> elements storing the digits. Each digit will require 4 bits; since
> they range from 1 to 9. So, a good Cryptol type for a board is:
> `[9][9][4]`

**INTERJECTION**

Please excuse us for a second. Cryptol has introduced type aliases.
Where the original blog represented a Sudoku number as `[4]`, we will
substitute an alias, and similarly for other common structures:

```cryptol
/** number in [1..9]; 0 reserved (e.g. for blank) */
type SudokuNum = [4]

/** row, column, or 3x3 square of `Num` */
type SudokuGroup = [9]SudokuNum

/** 9x9 grid of `SudokuNum` */
type SudokuBoard = [9]SudokuGroup
```

(Cryptol 2.6.0 introduced [modular
integers](https://github.com/GaloisInc/cryptol/releases/tag/2.6.0),
so `Z 10` would also be a good choice for `SudokuNum`, but we retain
`[4]` to minimize disruption to the original article.)

Sorry, you were saying...?

> In Cryptol-speak, this type simply represents a sequence of
> precisely 9 elements, each of which is a sequence of 9 elements
> themselves, each of which are 4-bit words. (Technically, the type
> `[4]` also represents a sequence of precisely 4 elements, each of
> which are bits. But it's easier to read that as 4-bit words. The
> type `[4]` and `[4]Bit` are synonymous in Cryptol, and can be used
> interchangeably in all contexts.)
>
> ### Recognizing a valid row, column, or box
>
> Let us tackle a much simpler problem to start with. How would we
> determine if a given set of 9 numbers form a valid Sudoku row,
> column, or a box? We should simply check that each number from 1 to
> 9 appears precisely once in the sequence:

```cryptol
check : SudokuGroup -> Bit
check group = [ contains x | x <- [1 .. 9] ] == ~zero
  where contains x = [ x == y | y <- group ] != zero
```

> We simply iterate over the numbers 1 through 9, and check that the
> given group contains that number. The function `contains` iterates
> through all the elements in the given group, and makes sure one of
> them is the currently looked for element. (The Cryptol primitive
> `zero` is a polymorphic constant representing all `False`s. The
> operator `~` inverts all the bits. Hence, the test `== ~zero` makes
> sure all the components are `True`; and the test `!= zero` makes
> sure at least one bit is `True`.)

**INTERJECTION**

Cryptol 2.6.0 also merged `Cryptol::Extras` into the `Prelude` (the
base module for Cryptol). `Cryptol::Extras` has numerous utility
functions, including these and more:
  - `any` and `all`, which check a bit sequence to determine whether
    any or all of the elements respectively satisfy a given predicate
  - `elem`, which returns whether an item is in a sequence
  - `map`, which applies a function to all items in a sequence,
    returning the sequence of values returned by the function

So currently, this function could also be defined in terms of simple,
reusable helpers as:

```cryptol
/** whether finite sequence `G` contains element `x` */
contains' :
    {a, n}
    (Cmp a, fin n) =>
    [n]a -> a -> Bit
contains' G x =
    elem x G

/**
 * whether finite sequence `G` contains all items in finite
 * sequence `H`
 */
supset' :
    {a, n}
    (Cmp a, fin n) =>
    [n]a -> [n]a -> Bit
supset' G H =
    all (contains' G) H

/** whether `SudokuGroup` `G` contains one of each number 1-9 */
check' :
    SudokuGroup -> Bit
check' G =
    supset' G [1..9]
```

Using `elem`, `contains'` checks whether any item in `G` is equal to
`x` (satisfies `(==) x`). `contains` is a curried function, so
`contains' G` checks whether `G` contains the argument being passed,
and `supset'` maps this over `H` to determine if `G` contains all
items in `H`.

As a sanity check, we can confirm these are equivalent:

```cryptol
/** `check` and `check'` are equivalent. */
check_equiv : SudokuGroup -> Bit
property check_equiv = check === check'
```

For functions `f` and `g` of one argument, `f === g` is `True` iff
for all `x`, `f x == g x`.

Anyway, sorry for the interruption.

> ### Recognizing a full board
>
> Given a full Sudoku board, checking it's a valid solution simply
> amounts to identifying rows, columns, and squares; and `check`-ing
> them all, in the above sense. The following Cryptol function
> accomplishes this task rather concisely:

```cryptol
valid : SudokuBoard -> Bit
valid rows = [ check grp | grp <- rows # columns # squares ] == ~zero
 where
    columns = transpose rows
    regions = transpose [ groupBy`{3} row | row <- rows ]
    squares = [ join sq | sq <- groupBy`{3} (join regions) ]
```

> The function `valid` receives 9 rows; and calls check on all these
> rows, columns, and the squares. Columns are easy to compute: we
> simply use Cryptol's `transpose` primitive. The squares are
> slightly more tricky, but not particularly hard. We first group all
> the rows in length 3 segments, and transpose these to align them,
> thus forming the regions. Then the squares are simply grouping of
> the regions 3 elements at a time. It's a good exercise to precisely
> work out how the squares are formed using the above code, something
> we encourage the interested reader to do on a rainy afternoon..

**INTERJECTION**

We can use `all` and `map` here to simplify `valid`:

```cryptol
valid' : SudokuBoard -> Bit
valid' rows = all check (rows # columns # squares)
  where
    columns = transpose rows
    regions = transpose (map groupBy`{3} rows)
    squares = map join (groupBy`{3} (join regions))

valid_equiv:
    SudokuBoard -> Bit
property valid_equiv =
    valid === valid'
```

Alright, enough out of us.

> ## Solving Sudoku
>
> All we have done so far is to recognize a given Sudoku board as
> valid; we have not written a single line of code to actually fill a
> partially empty board. The good news is that we do not need to! We
> have all the bits and pieces ready to go. Sounds too good to be
> true? Well, read on!
>
> ### Enter Formal Methods
>
> What if I told you that recognizing a valid Sudoku board is
> sufficient to actually solve one that has empty squares on it,
> using Cryptol's formal-methods toolbox? The idea is rather simple.
> But before we get there, we need to take a detour into the Cryptol
> toolbox.
>
> ### Checking satisfiability
> Cryptol's formal-methods tools can perform equivalence, safety, and
> satisfiability checking. We have talked about the former two in an
> earlier post. Today, we will look at satisfiability checking only.
> Given a function `f`, the satisfiability checking problem asks if
> there is any `x` such that `f x = True`. Here is a simple example.
> Let:

```cryptol
f : [8] -> Bit
f x = x*x - 7*x + 12 == 0
```

> The function `f` returns `True` if its given 8-bit argument is a
> solution to the quadratic equation `x^^2 - 7x + 12 = 0`. We have:

```Xcryptol session
labs::Demos::Cryptol::Sudoku> :s base=10
labs::Demos::Cryptol::Sudoku> :sat f
Satisfiable
f 4 = True
(Total Elapsed Time: 0.151s, using "Z3")
```

> Indeed, 4 is a solution to this equation. Is there any other
> solution? It is easy to formulate a similar query using the lambda
> notation:

```Xcryptol session
labs::Demos::Cryptol::Sudoku> :sat (\x -> f x && (x != 4))
Satisfiable
(\x -> f x && (x != 4)) 3 = True
(Total Elapsed Time: 0.034s, using "Z3")
```

> Cryptol tells us 3 is a solution as well! There happen to only be two
> solutions to this equation; let's verify:

```Xcryptol session
labs::Demos::Cryptol::Sudoku> :sat (\x -> f x && (x != 4) && (x != 3))
Unsatisfiable
(Total Elapsed Time: 0.034s, using "Z3")
```

> Indeed, Cryptol confirms that 3 and 4 are the only 8-bit
> values that satisfy the equation `x^^2 - 7x + 12 = 0`. (I should
> mention that the `:sat` command is available only in the `symbolic`
> and `sbv` backends of Cryptol; the two main backends of Cryptol
> that are capable of performing formal-verification.)
>
> ### Back to Sudoku
>
> Remember the valid function that returns `True` if a given full
> board is a correctly laid-out Sudoku board? With the magic of
> satisfiability checking, we can just use that definition to fill in
> the blanks for us! To illustrate, consider the board below.
>
> <img class="aligncenter" src="SudokuPuzzle.png" alt="Sudoku Puzzle">
>
> How do we encode a board with empty cells in Cryptol? One simple
> idea is to represent the board as a function: It will take the
> values of its "empty" cells, and return the full board. In the
> Cryptol encoding below I have tried to align the variables so that
> they correspond exactly to the empty cells, and named them
> row-by-row:

```cryptol
/** This puzzle from the Cryptol blog has a solution. */
puzzle :
    [_]SudokuNum -> Bit
puzzle
     [a1,     a3,     a5, a6,         a9,
      b1,         b4, b5,     b7,     b9,
      c2,     c4, c5, c6, c7, c8, c9    ,
      d1, d2,     d4,     d6, d7, d8    ,
      e1, e2, e3,     e5,     e7, e8, e9,
      f2, f3, f4,     f6,     f8, f9    ,
      g1, g2, g3, g4, g5, g6,     g8    ,
      h1,     h3,     h5, h6,         h9,
      i1,         i4, i5,     i7,     i9] =
  valid
    [[a1,  9, a3,  7, a5, a6,  8,  6, a9],
     [b1,  3,  1, b4, b5,  5, b7,  2, b9],
     [ 8, c2,  6, c4, c5, c6, c7, c8, c9],
     [d1, d2,  7, d4,  5, d6, d7, d8,  6],
     [e1, e2, e3,  3, e5,  7, e7, e8, e9],
     [ 5, f2, f3, f4,  1, f6,  7, f8, f9],
     [g1, g2, g3, g4, g5, g6,  1, g8,  9],
     [h1,  2, h3,  6, h5, h6,  3,  5, h9],
     [i1,  5,  4, i4, i5,  8, i7,  7, i9]]
```

**INTERJECTION**

Here, we introduce an `_`, which leaves it to Cryptol's type verifier
to resolve a detail we don't especially care about. There must be
some number of cells to fill in (in this case, 53), but that there
happen to be 53 in this case is irrelevant.

Ahem...sorry.

> It might take a bit of staring at this definition; but the idea is
> strikingly simple. Notice that the type of puzzle is
> `[53][4] -> Bit`, precisely because there are 53 empty cells. Also,
> instead of just returning the final board, I simply pass it to the
> function `valid`; so that the function `puzzle` will return `True`
> precisely when it is given the correct numbers that solve it! By
> now, it must be obvious how we'll solve Sudoku in Cryptol: All we
> need to do is to ask Cryptol to find the right input value to make
> the function return `True`, i.e., we need to find a satisfying
> assignment. Here's the response from Cryptol:

```Xcryptol session
labs::Demos::Cryptol::Sudoku> :sat puzzle
Satisfiable
puzzle
  [2, 5, 4, 3, 1, 4, 8, 6, 9, 7, 7, 1, 9, 2, 5, 4, 3, 3, 8, 4, 9, 2,
   1, 6, 1, 2, 8, 4, 9, 5, 4, 9, 2, 6, 3, 8, 7, 6, 3, 5, 2, 4, 8, 9,
   8, 7, 1, 4, 1, 9, 3, 6, 2] = True
(Total Elapsed Time: 0.910s, using "Z3")
```

> If we plug-in the numbers we get from Cryptol back into the grid,
> we get the full solution depicted below. (I used italic for the
> numbers found by Cryptol.) Well; that's what we set out to do
> originally; so mission accomplished!
>
> <img class="aligncenter" src="SudokuSolution.png" alt="Solution to Sudoku Puzzle">

**INTERJECTION**

For kicks and giggles, let's introduce a property saying the solution
is unique:

```cryptol
/** a solution to the easy puzzle */
puzzle_solution :
    SudokuBoard
puzzle_solution =
    [[2, 9, 5, 7, 4, 3, 8, 6, 1],
     [4, 3, 1, 8, 6, 5, 9, 2, 7],
     [8, 7, 6, 1, 9, 2, 5, 4, 3],
     [3, 8, 7, 4, 5, 9, 2, 1, 6],
     [6, 1, 2, 3, 8, 7, 4, 9, 5],
     [5, 4, 9, 2, 1, 6, 7, 3, 8],
     [7, 6, 3, 5, 2, 4, 1, 8, 9],
     [9, 2, 8, 6, 7, 1, 3, 5, 4],
     [1, 5, 4, 9, 3, 8, 6, 7, 2]]

/** The easy puzzle's solution is valid. */
puzzle_solution_valid :
    Bit
property puzzle_solution_valid =
    valid puzzle_solution

/** The easy puzzle's solution is unique. */
puzzle_unique :
    [_]SudokuNum -> Bit
property puzzle_unique
           [a1,     a3,     a5, a6,         a9,
            b1,         b4, b5,     b7,     b9,
            c2,     c4, c5, c6, c7, c8, c9    ,
            d1, d2,     d4,     d6, d7, d8    ,
            e1, e2, e3,     e5,     e7, e8, e9,
            f2, f3, f4,     f6,     f8, f9    ,
            g1, g2, g3, g4, g5, g6,     g8    ,
            h1,     h3,     h5, h6,         h9,
            i1,         i4, i5,     i7,     i9] =
    solution == puzzle_solution \/ ~ valid solution
      where
        solution =
          [[a1,  9, a3,  7, a5, a6,  8,  6, a9],
           [b1,  3,  1, b4, b5,  5, b7,  2, b9],
           [ 8, c2,  6, c4, c5, c6, c7, c8, c9],
           [d1, d2,  7, d4,  5, d6, d7, d8,  6],
           [e1, e2, e3,  3, e5,  7, e7, e8, e9],
           [ 5, f2, f3, f4,  1, f6,  7, f8, f9],
           [g1, g2, g3, g4, g5, g6,  1, g8,  9],
           [h1,  2, h3,  6, h5, h6,  3,  5, h9],
           [i1,  5,  4, i4, i5,  8, i7,  7, i9]]
```

```Xcryptol session
labs::Demos::Cryptol::Sudoku> :prove puzzle_unique
Q.E.D.
(Total Elapsed Time: 0.813s, using "Z3")
```

But let's be honest: that puzzle is pretty easy. Let's throw in [a
harder puzzle](https://www.conceptispuzzles.com/index.aspx?uri=info/article/424)
by Arto Inkala that garnered some publicity in 2010 as the "World's
Hardest Sudoku". As recently as 2019, solving this with a dedicated
program (albeit to be fair, on a phone app) in under two minutes
evidently merits [a YouTube
video](https://youtu.be/GrCgt42avdE?t=81). Let's see how Cryptol, a
SAT solving interface that was not optimized for Sudoku puzzles in
particular, fares...

<img class="aligncenter" src="WHSudokuPuzzle.png" alt="World's Hardest Sudoku Puzzle (Arto Inkala)">

```cryptol
/**
 * Arto Inkala's ["World's Hardest Sudoku"](
 * https://www.conceptispuzzles.com/index.aspx?uri=info/article/424)
 * has a solution.
 */
hard_puzzle :
    [_]SudokuNum -> Bit
hard_puzzle
       [    a2, a3, a4, a5, a6, a7, a8, a9,
        b1, b2,         b5, b6, b7, b8, b9,
        c1,     c3, c4,     c6,     c8, c9,
        d1,     d3, d4, d5,     d7, d8, d9,
        e1, e2, e3, e4,             e8, e9,
        f1, f2, f3,     f5, f6, f7,     f9,
        g1, g2,     g4, g5, g6, g7,
        h1, h2,         h5, h6, h7,     h9,
        i1,     i3, i4, i5, i6,     i8, i9] =
    valid
      [[ 8, a2, a3, a4, a5, a6, a7, a8, a9],
       [b1, b2,  3,  6, b5, b6, b7, b8, b9],
       [c1,  7, c3, c4,  9, c6,  2, c8, c9],
       [d1,  5, d3, d4, d5,  7, d7, d8, d9],
       [e1, e2, e3, e4,  4,  5,  7, e8, e9],
       [f1, f2, f3,  1, f5, f6, f7,  3, f9],
       [g1, g2,  1, g4, g5, g6, g7,  6,  8],
       [h1, h2,  8,  5, h5, h6, h7,  1, h9],
       [i1,  9, i3, i4, i5, i6,  4, i8, i9]]
```

```Xcryptol session
labs::Demos::Cryptol::Sudoku> :s base=10
labs::Demos::Cryptol::Sudoku> :sat hard_puzzle
Satisfiable
hard_puzzle
  [1, 2, 7, 5, 3, 6, 4, 9, 9, 4, 8, 2, 1, 7, 5, 6, 5, 4, 1, 8, 3, 1,
   4, 2, 3, 8, 9, 6, 3, 6, 9, 8, 2, 1, 2, 8, 7, 6, 9, 5, 4, 5, 2, 9,
   7, 4, 3, 4, 3, 2, 6, 9, 7, 7, 6, 3, 1, 8, 5, 2] = True
(Total Elapsed Time: 2.031s, using "Z3")
```

<img class="aligncenter" src="WHSudokuSolution.png" alt="Solution to World's Hardest Sudoku Puzzle (Arto Inkala)">

Not bad.  Finally, we should prove that this is unique as well...

```cryptol
/** a solution to the "World's Hardest Sudoku" */
hard_solution :
    SudokuBoard
hard_solution =
    [[8, 1, 2, 7, 5, 3, 6, 4, 9],
     [9, 4, 3, 6, 8, 2, 1, 7, 5],
     [6, 7, 5, 4, 9, 1, 2, 8, 3],
     [1, 5, 4, 2, 3, 7, 8, 9, 6],
     [3, 6, 9, 8, 4, 5, 7, 2, 1],
     [2, 8, 7, 1, 6, 9, 5, 3, 4],
     [5, 2, 1, 9, 7, 4, 3, 6, 8],
     [4, 3, 8, 5, 2, 6, 9, 1, 7],
     [7, 9, 6, 3, 1, 8, 4, 5, 2]]

/** The hard puzzle's solution is valid. */
hard_solution_valid:
    Bit
property hard_solution_valid =
    valid hard_solution

/** The "World's Hardest Sudoku" has a unique solution. */
hard_unique :
    [_]SudokuNum -> Bit
property hard_unique
           [    a2, a3, a4, a5, a6, a7, a8, a9,
            b1, b2,         b5, b6, b7, b8, b9,
            c1,     c3, c4,     c6,     c8, c9,
            d1,     d3, d4, d5,     d7, d8, d9,
            e1, e2, e3, e4,             e8, e9,
            f1, f2, f3,     f5, f6, f7,     f9,
            g1, g2,     g4, g5, g6, g7,
            h1, h2,         h5, h6, h7,     h9,
            i1,     i3, i4, i5, i6,     i8, i9] =
    solution == hard_solution \/ ~ valid solution
      where
        solution =
          [[ 8, a2, a3, a4, a5, a6, a7, a8, a9],
           [b1, b2,  3,  6, b5, b6, b7, b8, b9],
           [c1,  7, c3, c4,  9, c6,  2, c8, c9],
           [d1,  5, d3, d4, d5,  7, d7, d8, d9],
           [e1, e2, e3, e4,  4,  5,  7, e8, e9],
           [f1, f2, f3,  1, f5, f6, f7,  3, f9],
           [g1, g2,  1, g4, g5, g6, g7,  6,  8],
           [h1, h2,  8,  5, h5, h6, h7,  1, h9],
           [i1,  9, i3, i4, i5, i6,  4, i8, i9]]
```

```Xcryptol session
labs::Demos::Cryptol::Sudoku> :prove hard_unique
Q.E.D.
(Total Elapsed Time: 5.431s, using "Z3")
```

Okay then. Let's defer to the original for some closing remarks...

> ### What just happened here?
>
> Apologies if you were expecting to see Cryptol code that actually
> searched for the values of the empty cells! Note that we have not
> written a single line of code that tried to deduce what must go in
> the empty cells, nor have we implemented a search algorithm. We
> merely viewed Sudoku as a satisfiability problem, and asked
> Cryptol's formal-methods tools to find the missing values for us.
> The necessary search is all done by the underlying formal-methods
> engine, freeing us from the labor. Yet another instance of telling
> the computer "what" to do, instead of "how."

> [`Download` section with broken link removed]<|MERGE_RESOLUTION|>--- conflicted
+++ resolved
@@ -30,10 +30,7 @@
 running in the `cryptol-course` directory with:
 
 ```Xcryptol session
-<<<<<<< HEAD
-=======
 Loading module Cryptol
->>>>>>> 2848a399
 Cryptol> :m labs::Demos::Cryptol::Sudoku
 Loading module Cryptol
 Loading module Cryptol
