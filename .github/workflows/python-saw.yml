name: Python Saw

on: [push]

jobs:
  build:
    runs-on: ubuntu-latest
    container:
      image: ghcr.io/weaversa/cryptol-course:2.12
      options: --user root
    steps:
      - name: Checkout
        uses: actions/checkout@v2
      - name: Build .bc files
        run: |
          clang -c -g -emit-llvm labs/Demos/SAW/Salsa20/src/salsa20.c -o labs/Demos/SAW/Salsa20/salsa20.bc -Ilabs/Demos/SAW/Salsa20/include
          make --directory=labs/Demos/SAW/xxHash xxhash32-ref.bc
          make --directory=labs/Demos/SAW/xxHash xxhash64-ref.bc
      - name: Archive file
        uses: actions/upload-artifact@v3
        with:
          name: bc-files
          path: |
            labs/Demos/SAW/Salsa20/salsa20.bc
            labs/Demos/SAW/xxHash/xxhash32-ref.bc
            labs/Demos/SAW/xxHash/xxhash64-ref.bc

  saw-prove:
    needs: build
    runs-on: ubuntu-latest
    container:
      image: ghcr.io/weaversa/cryptol-course:2.12
      options: --user root
    steps:
      - name: Checkout
        uses: actions/checkout@v2
      - name: Download bc-files
        uses: actions/download-artifact@v3
        with:
          name: salsa20-bc
          path: labs/Demos/SAW/Salsa20/
      # Start saw-remote-api server
      - run: start-saw-remote-api-read-only
      # Run Salsa20 Python SAW Script
      - run: python3 labs/Demos/SAW/Salsa20/proof/salsa20.py
          name: bc-files
          path: labs/Demos/SAW/
      - name: Start saw-remote-api server
        run: start-saw-remote-api-read-only
      - name: Run Python SAW Script
        run: |
          python3 labs/Demos/SAW/xxHash/xxhash32-ref.py
          python3 labs/Demos/SAW/xxHash/xxhash64-ref.py
<<<<<<< HEAD

  saw-tutorial:
    runs-on: ubuntu-latest
    container:
      image: ghcr.io/weaversa/cryptol-course:2.12
      options: --user root
    steps:
      - name: Checkout
        uses: actions/checkout@v2
      # Start saw-remote-api server
      - run: start-saw-remote-api-read-only
      # Run final rotl SAW Script
      - run: cd labs/SAW/proof && clang ../src/rotl3.c -o ../src/rotl.bc -c -emit-llvm && python3 rotl.py
      # Run addRow SAW Script
      - run: cd labs/SAW/proof && clang ../src/addRow.c -o ../src/addRow.bc -c -emit-llvm && python3 addRow.py
      # Run null SAW Script
      - run: cd labs/SAW/proof && clang ../src/null.c -o ../src/null.bc -c -emit-llvm && python3 null.py
=======
          python3 labs/Demos/SAW/Salsa20/proof/salsa20.py
>>>>>>> 22a28d45
<|MERGE_RESOLUTION|>--- conflicted
+++ resolved
@@ -42,16 +42,11 @@
       # Start saw-remote-api server
       - run: start-saw-remote-api-read-only
       # Run Salsa20 Python SAW Script
-      - run: python3 labs/Demos/SAW/Salsa20/proof/salsa20.py
-          name: bc-files
-          path: labs/Demos/SAW/
-      - name: Start saw-remote-api server
-        run: start-saw-remote-api-read-only
       - name: Run Python SAW Script
         run: |
           python3 labs/Demos/SAW/xxHash/xxhash32-ref.py
           python3 labs/Demos/SAW/xxHash/xxhash64-ref.py
-<<<<<<< HEAD
+          python3 labs/Demos/SAW/Salsa20/proof/salsa20.py
 
   saw-tutorial:
     runs-on: ubuntu-latest
@@ -68,7 +63,4 @@
       # Run addRow SAW Script
       - run: cd labs/SAW/proof && clang ../src/addRow.c -o ../src/addRow.bc -c -emit-llvm && python3 addRow.py
       # Run null SAW Script
-      - run: cd labs/SAW/proof && clang ../src/null.c -o ../src/null.bc -c -emit-llvm && python3 null.py
-=======
-          python3 labs/Demos/SAW/Salsa20/proof/salsa20.py
->>>>>>> 22a28d45
+      - run: cd labs/SAW/proof && clang ../src/null.c -o ../src/null.bc -c -emit-llvm && python3 null.py