name: Python Saw

on: [push]

jobs:
  build:
    runs-on: ubuntu-latest
    container:
      image: ghcr.io/weaversa/cryptol-course:2.12
<<<<<<< HEAD
      options: --user root
=======
      options: --user cryptol
>>>>>>> 3403b5ab
    steps:
      - name: Checkout
        uses: actions/checkout@v2
      # Build .bc file for Salsa20
      - run: clang -c -g -emit-llvm labs/Demos/SAW/Salsa20/src/salsa20.c -o labs/Demos/SAW/Salsa20/salsa20.bc -Ilabs/Demos/SAW/Salsa20/include
      - name: Archive file
        uses: actions/upload-artifact@v3
        with:
          name: salsa20-bc
          path: labs/Demos/SAW/Salsa20/salsa20.bc

  saw-prove:
    needs: build
    runs-on: ubuntu-latest
    container:
      image: ghcr.io/weaversa/cryptol-course:2.12
      options: --user cryptol
    steps:
      - name: Checkout
        uses: actions/checkout@v2
      - name: Download salsa20-bc
        uses: actions/download-artifact@v3
        with:
          name: salsa20-bc
      # Start saw-remote-api server
      - run: start-saw-remote-api.sh
      # Run Salsa20 Python SAW Script
      - run: python3 labs/Demos/SAW/Salsa20/proof/salsa20.py<|MERGE_RESOLUTION|>--- conflicted
+++ resolved
@@ -7,11 +7,7 @@
     runs-on: ubuntu-latest
     container:
       image: ghcr.io/weaversa/cryptol-course:2.12
-<<<<<<< HEAD
       options: --user root
-=======
-      options: --user cryptol
->>>>>>> 3403b5ab
     steps:
       - name: Checkout
         uses: actions/checkout@v2
