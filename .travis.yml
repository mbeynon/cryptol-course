--- 
jobs: 
  include: 
    - 
      before_install: 
        - wget https://saw.galois.com/builds/nightly/saw-0.4.0.99-2020-05-21-OSX-64.tar.gz
        - tar -xzf saw-0.4.0.99-2020-05-21-OSX-64.tar.gz
        - export PATH=$PATH:$(pwd)/saw-0.4.0.99-2020-05-21-OSX-64/bin
        - saw --version
        - curl -fsSL https://github.com/Z3Prover/z3/releases/download/z3-4.8.8/z3-4.8.8-x64-osx-10.14.6.zip -o z3-4.8.8-x64-osx-10.14.6.zip
        - unzip -j z3-4.8.8-x64-osx-10.14.6.zip -d z3_downloaded
        - export PATH=$PATH:$(pwd)/z3_downloaded
        - z3 --version
      compiler: clang
      os: osx
    - 
      before_install: 
        - wget https://saw.galois.com/builds/nightly/saw-0.4.0.99-2020-05-21-Ubuntu14.04-64.tar.gz
        - tar -xzf saw-0.4.0.99-2020-05-21-Ubuntu14.04-64.tar.gz
        - export PATH=$PATH:$(pwd)/saw-0.4.0.99-2020-05-21-Ubuntu14.04-64/bin
        - saw --version
        - curl -fsSL https://github.com/Z3Prover/z3/releases/download/z3-4.8.8/z3-4.8.8-x64-ubuntu-16.04.zip -o z3-4.8.8-x64-ubuntu-16.04.zip
        - unzip -j z3-4.8.8-x64-ubuntu-16.04.zip -d z3_downloaded
        - export PATH=$PATH:$(pwd)/z3_downloaded
        - z3 --version
      compiler: clang
      dist: bionic
      os: linux
language: c
script: 
  - export CRYPTOLPATH=$(pwd)
# specs directory tests
  - cryptol -e -c ":m specs::Misc::Sudoku"
  - cryptol -e -c ":m specs::Primitive::Symmetric::Cipher::Stream::Caesar"
# Interpreter lab tests
  - cryptol -e -c ":m labs::interpreter::test" -c ":s base=10" -c "x + 2"
  - cryptol -e -b labs/interpreter/test.sry
<<<<<<< HEAD
# Arithmetic verification tests
  - make -C extras/arithmetic-verification
=======
# Salsa20 lab tests
  - cryptol -e -c ":m labs::Salsa20::Salsa20"
  - cryptol -e -c ":m labs::Salsa20::Salsa20Answers"
>>>>>>> 21fb30f9
<|MERGE_RESOLUTION|>--- conflicted
+++ resolved
@@ -35,11 +35,8 @@
 # Interpreter lab tests
   - cryptol -e -c ":m labs::interpreter::test" -c ":s base=10" -c "x + 2"
   - cryptol -e -b labs/interpreter/test.sry
-<<<<<<< HEAD
 # Arithmetic verification tests
   - make -C extras/arithmetic-verification
-=======
 # Salsa20 lab tests
   - cryptol -e -c ":m labs::Salsa20::Salsa20"
-  - cryptol -e -c ":m labs::Salsa20::Salsa20Answers"
->>>>>>> 21fb30f9
+  - cryptol -e -c ":m labs::Salsa20::Salsa20Answers"