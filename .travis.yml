--- conflicted
+++ resolved
@@ -114,7 +114,6 @@
   - cryptol -e -c ":m labs/SimonSpeck/SpeckAnswers/speck_64_96.cry"
   - cryptol -e -c ":m labs/SimonSpeck/SpeckAnswers/speck_96_144.cry"
   - cryptol -e -c ":m labs/SimonSpeck/SpeckAnswers/speck_64_128.cry"
-<<<<<<< HEAD
   - cryptol -e -c ":m labs/SimonSpeck/SpeckAnswers/SpeckTestVectors.cry"
 # Transpostion Lab Tests
   - cryptol -e -c ":m labs::Transposition::CommonProperties"
@@ -127,7 +126,4 @@
   - cryptol -e -c ":m labs::Transposition::ScytaleAnswers"
   - cryptol -e -c ":m labs::Transposition::RailFence"
   - cryptol -e -c ":m labs::Transposition::RailFenceAnswers"
-  - cryptol -e -c ":m labs::Transposition::Route"
-=======
-  - cryptol -e -c ":m labs/SimonSpeck/SpeckAnswers/SpeckTestVectors.cry"
->>>>>>> 57bac3b0
+  - cryptol -e -c ":m labs::Transposition::Route"