<<<<<<< HEAD
FROM debian:buster
RUN apt-get update \
    && apt-get install -y libgmp10 libgomp1 libffi6 wget libncurses5 unzip libreadline7 vim emacs-nox sudo git curl \
=======
FROM haskell:8.8

RUN apt-get update && apt-get install -y libncurses-dev
RUN useradd -m cryptol
RUN git clone --depth 1 --branch 2.9.0 -- https://github.com/GaloisInc/cryptol.git /cryptol
RUN chown -R cryptol:cryptol /cryptol
USER cryptol
WORKDIR /cryptol
ENV PATH=/cryptol/rootfs/usr/local/bin:$PATH
ARG CRYPTOLPATH="/cryptol/.cryptol"
ENV LANG=C.UTF-8 \
    LC_ALL=C.UTF-8
RUN cp cabal.GHC-8.8.3.config cabal.project.freeze
RUN mkdir -p rootfs/usr/local/bin
RUN cabal v2-update
RUN cabal v2-install --install-method=copy --installdir=rootfs/usr/local/bin exe:cryptol
RUN cabal v2-install --install-method=copy --installdir=bin test-lib
RUN cabal v2-install --lib lib:cryptol
#RUN ./bin/test-runner --ext=.icry --exe=./rootfs/usr/local/bin/cryptol -F -b tests
ENV PATH=/usr/local/bin:/cryptol/rootfs/usr/local/bin:$PATH
RUN mkdir -p rootfs/"${CRYPTOLPATH}" \
    && cp -r lib/* rootfs/"${CRYPTOLPATH}"
USER root
RUN chown -R root:root /cryptol/rootfs

RUN apt-get update \
    && apt-get install -y libgmp10 libgomp1 libffi6 wget libncurses5 unzip libreadline7 vim emacs-nox sudo git curl dos2unix \
>>>>>>> 7c92e184
    && apt-get clean && rm -rf /var/lib/apt/lists/*
COPY --from=galoisinc/cryptol:2.9.0 /usr/local/bin /usr/local/bin
COPY --from=galoisinc/saw:0.5 /usr/local/bin /usr/local/bin
RUN curl -L https://mathsat.fbk.eu/download.php?file=mathsat-5.6.3-linux-x86_64.tar.gz | tar xz \
    && cp mathsat-5.6.3-linux-x86_64/bin/mathsat /usr/local/bin \
    && rm -rf mathsat-5.6.3-linux-x86_64
<<<<<<< HEAD
RUN useradd -m -p '' cryptol && chown -R cryptol:cryptol /home/cryptol
=======
RUN chown -R cryptol:cryptol /home/cryptol
RUN passwd -d cryptol
>>>>>>> 7c92e184
RUN adduser cryptol sudo
RUN echo "Defaults        lecture = never" >> /etc/sudoers \
    && echo "cryptol ALL=(ALL) NOPASSWD:ALL" >> /etc/sudoers
USER cryptol
ENV LANG C.UTF-8
RUN echo 'export PS1="\$(pwd)> "' >> /home/cryptol/.bashrc

ENTRYPOINT ["/bin/bash"]<|MERGE_RESOLUTION|>--- conflicted
+++ resolved
@@ -1,8 +1,3 @@
-<<<<<<< HEAD
-FROM debian:buster
-RUN apt-get update \
-    && apt-get install -y libgmp10 libgomp1 libffi6 wget libncurses5 unzip libreadline7 vim emacs-nox sudo git curl \
-=======
 FROM haskell:8.8
 
 RUN apt-get update && apt-get install -y libncurses-dev
@@ -30,19 +25,14 @@
 
 RUN apt-get update \
     && apt-get install -y libgmp10 libgomp1 libffi6 wget libncurses5 unzip libreadline7 vim emacs-nox sudo git curl dos2unix \
->>>>>>> 7c92e184
     && apt-get clean && rm -rf /var/lib/apt/lists/*
 COPY --from=galoisinc/cryptol:2.9.0 /usr/local/bin /usr/local/bin
 COPY --from=galoisinc/saw:0.5 /usr/local/bin /usr/local/bin
 RUN curl -L https://mathsat.fbk.eu/download.php?file=mathsat-5.6.3-linux-x86_64.tar.gz | tar xz \
     && cp mathsat-5.6.3-linux-x86_64/bin/mathsat /usr/local/bin \
     && rm -rf mathsat-5.6.3-linux-x86_64
-<<<<<<< HEAD
-RUN useradd -m -p '' cryptol && chown -R cryptol:cryptol /home/cryptol
-=======
 RUN chown -R cryptol:cryptol /home/cryptol
 RUN passwd -d cryptol
->>>>>>> 7c92e184
 RUN adduser cryptol sudo
 RUN echo "Defaults        lecture = never" >> /etc/sudoers \
     && echo "cryptol ALL=(ALL) NOPASSWD:ALL" >> /etc/sudoers
